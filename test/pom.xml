--- conflicted
+++ resolved
@@ -27,11 +27,7 @@
   <parent>
     <artifactId>pom</artifactId>
     <groupId>org.jvnet.hudson.main</groupId>
-<<<<<<< HEAD
-    <version>1.306-SNAPSHOT</version>
-=======
     <version>1.386-SNAPSHOT</version>
->>>>>>> d4882383
   </parent>
   <modelVersion>4.0.0</modelVersion>
   <groupId>org.jvnet.hudson.main</groupId>
