--- conflicted
+++ resolved
@@ -85,16 +85,10 @@
 import java.util.regex.Matcher;
 import java.util.regex.Pattern;
 
-<<<<<<< HEAD
 import edu.umd.cs.findbugs.annotations.CheckForNull;
+import edu.umd.cs.findbugs.annotations.CheckReturnValue;
 import edu.umd.cs.findbugs.annotations.NonNull;
 import edu.umd.cs.findbugs.annotations.Nullable;
-=======
-import javax.annotation.CheckForNull;
-import javax.annotation.CheckReturnValue;
-import javax.annotation.Nonnull;
-import javax.annotation.Nullable;
->>>>>>> 653243a0
 import javax.crypto.SecretKey;
 import javax.crypto.spec.SecretKeySpec;
 
@@ -1212,7 +1206,7 @@
         return createFileSet(baseDir,includes,null);
     }
 
-    private static void tryToDeleteSymlink(@Nonnull File symlink) {
+    private static void tryToDeleteSymlink(@NonNull File symlink) {
         if (!symlink.delete()) {
             LogRecord record = new LogRecord(Level.FINE, "Failed to delete temporary symlink {0}");
             record.setParameters(new Object[]{symlink.getAbsolutePath()});
@@ -1220,7 +1214,7 @@
         }
     }
 
-    private static void reportAtomicFailure(@Nonnull Path pathForSymlink, @Nonnull Exception ex) {
+    private static void reportAtomicFailure(@NonNull Path pathForSymlink, @NonNull Exception ex) {
         LogRecord record = new LogRecord(Level.FINE, "Failed to atomically create/replace symlink {0}");
         record.setParameters(new Object[]{pathForSymlink.toAbsolutePath().toString()});
         record.setThrown(ex);
@@ -1242,7 +1236,7 @@
      * Returns true on success
      */
     @CheckReturnValue
-    private static boolean createSymlinkAtomic(@Nonnull Path pathForSymlink, @Nonnull File fileForSymlink, @Nonnull Path target, @Nonnull String symlinkPath) {
+    private static boolean createSymlinkAtomic(@NonNull Path pathForSymlink, @NonNull File fileForSymlink, @NonNull Path target, @NonNull String symlinkPath) {
         try {
             File symlink = File.createTempFile("symtmp", null, fileForSymlink);
             tryToDeleteSymlink(symlink);
@@ -1283,14 +1277,9 @@
      * @param symlinkPath
      *      Where to create a symlink in (relative to {@code baseDir})
      */
-<<<<<<< HEAD
     public static void createSymlink(@NonNull File baseDir, @NonNull String targetPath,
             @NonNull String symlinkPath, @NonNull TaskListener listener) throws InterruptedException {
-=======
-    public static void createSymlink(@Nonnull File baseDir, @Nonnull String targetPath,
-            @Nonnull String symlinkPath, @Nonnull TaskListener listener) throws InterruptedException {
         File fileForSymlink = new File(baseDir, symlinkPath);
->>>>>>> 653243a0
         try {
             Path pathForSymlink = fileToPath(fileForSymlink);
             Path target = Paths.get(targetPath, MemoryReductionUtil.EMPTY_STRING_ARRAY);
