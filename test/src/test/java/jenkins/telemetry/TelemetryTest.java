package jenkins.telemetry;

import hudson.ExtensionList;
import hudson.model.UnprotectedRootAction;
import static org.hamcrest.CoreMatchers.*;
import static org.junit.Assert.*;

import hudson.security.csrf.CrumbExclusion;
import net.sf.json.JSONObject;
import org.apache.commons.codec.digest.DigestUtils;
import org.apache.commons.io.IOUtils;
import org.junit.Before;
import org.junit.Rule;
import org.junit.Test;
import org.jvnet.hudson.test.JenkinsRule;
import org.jvnet.hudson.test.LoggerRule;
import org.jvnet.hudson.test.TestExtension;
import org.kohsuke.stapler.StaplerRequest;
import org.kohsuke.stapler.StaplerResponse;

import javax.annotation.CheckForNull;
import javax.annotation.Nonnull;
import javax.servlet.FilterChain;
import javax.servlet.ServletException;
import javax.servlet.http.HttpServletRequest;
import javax.servlet.http.HttpServletResponse;
import java.io.IOException;
import java.io.StringWriter;
import java.nio.charset.StandardCharsets;
import java.time.LocalDate;
import java.time.temporal.ChronoUnit;
import java.util.HashSet;
import java.util.Set;
import java.util.SortedSet;
import java.util.TreeSet;
import java.util.UUID;
import java.util.logging.Level;
import java.util.regex.Pattern;

public class TelemetryTest {
    @Rule
    public JenkinsRule j = new JenkinsRule();

    @Rule
    public LoggerRule logger = new LoggerRule().record(Telemetry.class, Level.ALL).capture(100);

    private static int counter = 0;

    @Before
    public void prepare() throws Exception {
        correlators.clear();
        types.clear();
        counter = 0;
        j.jenkins.setNoUsageStatistics(false); // tests usually don't submit this, but we need this
        Telemetry.ENDPOINT = j.getURL().toString() + "uplink/events";
    }

    @Test
    public void testSubmission() throws Exception {
        j.jenkins.setNoUsageStatistics(false); // tests usually don't submit this, but we need this
        assertEquals("no requests received", 0, counter);
        ExtensionList.lookupSingleton(Telemetry.TelemetryReporter.class).doRun();
        do {
            Thread.sleep(250);
        } while (counter == 0); // this might end up being flaky due to 1 to many active telemetry trials
        assertThat(logger.getMessages(), hasItem("Telemetry submission received response '200 OK' for: test-data"));
        assertThat(logger.getMessages(), hasItem("Skipping telemetry for 'future' as it is configured to start later"));
        assertThat(logger.getMessages(), hasItem("Skipping telemetry for 'past' as it is configured to end in the past"));
        assertThat(logger.getMessages(), hasItem("Skipping telemetry for 'empty' as it has no data"));
        assertThat(types, hasItem("test-data"));
        assertThat(types, not(hasItem("future")));
        assertThat(types, not(hasItem("past")));
<<<<<<< HEAD
        assertThat(correlators.size(), is(counter));
        assertTrue(Pattern.compile("[0-9a-f]+").matcher(correlators.first()).matches());
=======
        assertThat(types, not(hasItem("empty")));
        assertThat(correlators.size(), is(1));
>>>>>>> a41c4b38
        assertTrue("at least one request received", counter > 0); // TestTelemetry plus whatever real impls exist
    }

    @Test
    public void testPerTrialCorrelator() throws Exception {
        Correlator correlator = ExtensionList.lookupSingleton(Correlator.class);
        String correlationId = "00000000-0000-0000-0000-000000000000";
        correlator.setCorrelationId(correlationId);

        ExtensionList.lookupSingleton(Telemetry.TelemetryReporter.class).doRun();
        do {
            Thread.sleep(250);
        } while (counter == 0); // this might end up being flaky due to 1 to many active telemetry trials

        assertThat(types, hasItem("test-data"));
        //90ecf3ce1cd5ba1e5ad3cde7ad08a941e884f2e4d9bd463361715abab8efedc5
        assertThat(correlators, hasItem(DigestUtils.sha256Hex(correlationId + "test-data")));
    }

    @TestExtension
    public static class EmptyTelemetry extends Telemetry {

        @Nonnull
        @Override
        public String getDisplayName() {
            return "empty";
        }

        @Nonnull
        @Override
        public String getId() {
            return "empty";
        }

        @Nonnull
        @Override
        public LocalDate getStart() {
            return LocalDate.MIN;
        }

        @Nonnull
        @Override
        public LocalDate getEnd() {
            return LocalDate.MAX;
        }

        @Override
        public JSONObject createContent() {
            return null;
        }
    }

    @TestExtension
    public static class DisabledFutureTelemetry extends Telemetry {

        @Nonnull
        @Override
        public String getId() {
            return "future";
        }

        @Nonnull
        @Override
        public String getDisplayName() {
            return "future";
        }

        @Nonnull
        @Override
        public LocalDate getStart() {
            return LocalDate.now().plus(1, ChronoUnit.DAYS);
        }

        @Nonnull
        @Override
        public LocalDate getEnd() {
            return LocalDate.MAX;
        }

        @Nonnull
        @Override
        public JSONObject createContent() {
            return new JSONObject();
        }
    }

    @TestExtension
    public static class DisabledPastTelemetry extends Telemetry {

        @Nonnull
        @Override
        public String getId() {
            return "past";
        }

        @Nonnull
        @Override
        public String getDisplayName() {
            return "past";
        }

        @Nonnull
        @Override
        public LocalDate getStart() {
            return LocalDate.MIN;
        }

        @Nonnull
        @Override
        public LocalDate getEnd() {
            return LocalDate.now().minus(1, ChronoUnit.DAYS);
        }

        @Nonnull
        @Override
        public JSONObject createContent() {
            return new JSONObject();
        }
    }

    @TestExtension
    public static class TestTelemetry extends Telemetry {

        @Nonnull
        @Override
        public String getId() {
            return "test-data";
        }

        @Nonnull
        @Override
        public String getDisplayName() {
            return "test-data";
        }

        @Nonnull
        @Override
        public LocalDate getStart() {
            return LocalDate.MIN;
        }

        @Nonnull
        @Override
        public LocalDate getEnd() {
            return LocalDate.MAX;
        }

        @Nonnull
        @Override
        public JSONObject createContent() {
            return new JSONObject();
        }
    }

    @TestExtension
    public static class NoCrumb extends CrumbExclusion {
        @Override
        public boolean process(HttpServletRequest request, HttpServletResponse response, FilterChain chain) throws IOException, ServletException {
            String pathInfo = request.getPathInfo();
            if (pathInfo != null && pathInfo.startsWith("/uplink")) {
                chain.doFilter(request, response);
                return true;
            }
            return false;
        }
    }

    private static SortedSet<String> correlators = new TreeSet<>();
    private static Set<String> types = new HashSet<>();

    @TestExtension
    public static class TelemetryReceiver implements UnprotectedRootAction {
        public void doEvents(StaplerRequest request, StaplerResponse response) throws IOException {
            StringWriter sw = new StringWriter();
            IOUtils.copy(request.getInputStream(), sw, StandardCharsets.UTF_8);
            JSONObject json = JSONObject.fromObject(sw.toString());
            correlators.add(json.getString("correlator"));
            types.add(json.getString("type"));
            counter++;
        }

        @CheckForNull
        @Override
        public String getIconFileName() {
            return null;
        }

        @CheckForNull
        @Override
        public String getDisplayName() {
            return null;
        }

        @CheckForNull
        @Override
        public String getUrlName() {
            return "uplink";
        }
    }
}<|MERGE_RESOLUTION|>--- conflicted
+++ resolved
@@ -70,13 +70,9 @@
         assertThat(types, hasItem("test-data"));
         assertThat(types, not(hasItem("future")));
         assertThat(types, not(hasItem("past")));
-<<<<<<< HEAD
         assertThat(correlators.size(), is(counter));
         assertTrue(Pattern.compile("[0-9a-f]+").matcher(correlators.first()).matches());
-=======
         assertThat(types, not(hasItem("empty")));
-        assertThat(correlators.size(), is(1));
->>>>>>> a41c4b38
         assertTrue("at least one request received", counter > 0); // TestTelemetry plus whatever real impls exist
     }
 
