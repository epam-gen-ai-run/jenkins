--- conflicted
+++ resolved
@@ -855,14 +855,11 @@
         return u;
     }
         
-<<<<<<< HEAD
-=======
     protected <N extends Node> N configRoundtrip(N node) throws Exception {
         submit(createWebClient().goTo("/computer/"+node.getNodeName()+"/configure").getFormByName("config"));
         return (N)hudson.getNode(node.getNodeName());
     }
 
->>>>>>> ad343a68
     protected <V extends View> V configRoundtrip(V view) throws Exception {
         submit(createWebClient().getPage(view, "configure").getFormByName("viewConfig"));
         return view;
