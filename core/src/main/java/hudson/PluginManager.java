--- conflicted
+++ resolved
@@ -1230,7 +1230,6 @@
         LogFactory.release(uberClassLoader);
     }
 
-<<<<<<< HEAD
     /**
      * Get the list of all plugins - available and installed.
      * @return The list of all plugins - available and installed.
@@ -1282,9 +1281,7 @@
         return hudson.util.HttpResponses.okJSON(response);
     }
 
-=======
     @RequirePOST
->>>>>>> 189f101d
     public HttpResponse doUpdateSources(StaplerRequest req) throws IOException {
         Jenkins.getInstance().checkPermission(CONFIGURE_UPDATECENTER);
 
