/*
 * The MIT License
 *
 * Copyright (c) 2004-2010, Sun Microsystems, Inc., Kohsuke Kawaguchi, Stephen Connolly, Tom Huybrechts
 *
 * Permission is hereby granted, free of charge, to any person obtaining a copy
 * of this software and associated documentation files (the "Software"), to deal
 * in the Software without restriction, including without limitation the rights
 * to use, copy, modify, merge, publish, distribute, sublicense, and/or sell
 * copies of the Software, and to permit persons to whom the Software is
 * furnished to do so, subject to the following conditions:
 *
 * The above copyright notice and this permission notice shall be included in
 * all copies or substantial portions of the Software.
 *
 * THE SOFTWARE IS PROVIDED "AS IS", WITHOUT WARRANTY OF ANY KIND, EXPRESS OR
 * IMPLIED, INCLUDING BUT NOT LIMITED TO THE WARRANTIES OF MERCHANTABILITY,
 * FITNESS FOR A PARTICULAR PURPOSE AND NONINFRINGEMENT. IN NO EVENT SHALL THE
 * AUTHORS OR COPYRIGHT HOLDERS BE LIABLE FOR ANY CLAIM, DAMAGES OR OTHER
 * LIABILITY, WHETHER IN AN ACTION OF CONTRACT, TORT OR OTHERWISE, ARISING FROM,
 * OUT OF OR IN CONNECTION WITH THE SOFTWARE OR THE USE OR OTHER DEALINGS IN
 * THE SOFTWARE.
 */
package hudson;

import edu.umd.cs.findbugs.annotations.SuppressFBWarnings;
import hudson.PluginWrapper.Dependency;
import hudson.init.InitMilestone;
import hudson.init.InitStrategy;
import hudson.init.InitializerFinder;
import hudson.model.AbstractItem;
import hudson.model.AbstractModelObject;
import hudson.model.AdministrativeMonitor;
import hudson.model.Api;
import hudson.model.Descriptor;
import hudson.model.DownloadService;
import hudson.model.Failure;
import hudson.model.ItemGroupMixIn;
import hudson.model.UpdateCenter;
import hudson.model.UpdateCenter.DownloadJob;
import hudson.model.UpdateCenter.InstallationJob;
import hudson.model.UpdateSite;
import hudson.security.ACL;
import hudson.security.ACLContext;
import hudson.security.Permission;
import hudson.security.PermissionScope;
import hudson.util.CyclicGraphDetector;
import hudson.util.CyclicGraphDetector.CycleDetectedException;
import hudson.util.FormValidation;
import hudson.util.PersistedList;
import hudson.util.Retrier;
import hudson.util.Service;
import hudson.util.VersionNumber;
import hudson.util.XStream2;
import jenkins.ClassLoaderReflectionToolkit;
import jenkins.ExtensionRefreshException;
import jenkins.InitReactorRunner;
import jenkins.MissingDependencyException;
import jenkins.RestartRequiredException;
import jenkins.YesNoMaybe;
import jenkins.install.InstallState;
import jenkins.install.InstallUtil;
import jenkins.model.Jenkins;
import jenkins.plugins.DetachedPluginsUtil;
import jenkins.security.CustomClassFilter;
import jenkins.telemetry.impl.java11.MissingClassTelemetry;
import jenkins.util.SystemProperties;
import jenkins.util.io.OnMaster;
import jenkins.util.xml.RestrictiveEntityResolver;
import net.sf.json.JSONArray;
import net.sf.json.JSONObject;
import org.acegisecurity.Authentication;
import org.apache.commons.fileupload.FileItem;
import org.apache.commons.fileupload.FileUploadException;
import org.apache.commons.fileupload.disk.DiskFileItemFactory;
import org.apache.commons.fileupload.servlet.ServletFileUpload;
import org.apache.commons.io.FileUtils;
import org.apache.commons.io.FilenameUtils;
import org.apache.commons.io.IOUtils;
import org.apache.commons.lang.StringUtils;
import org.apache.commons.logging.LogFactory;
import org.jenkinsci.Symbol;
import org.jenkinsci.bytecode.Transformer;
import org.jvnet.hudson.reactor.Executable;
import org.jvnet.hudson.reactor.Reactor;
import org.jvnet.hudson.reactor.TaskBuilder;
import org.jvnet.hudson.reactor.TaskGraphBuilder;
import org.kohsuke.accmod.Restricted;
import org.kohsuke.accmod.restrictions.DoNotUse;
import org.kohsuke.accmod.restrictions.NoExternalUse;
import org.kohsuke.stapler.HttpRedirect;
import org.kohsuke.stapler.HttpResponse;
import org.kohsuke.stapler.HttpResponses;
import org.kohsuke.stapler.QueryParameter;
import org.kohsuke.stapler.StaplerOverridable;
import org.kohsuke.stapler.StaplerProxy;
import org.kohsuke.stapler.StaplerRequest;
import org.kohsuke.stapler.StaplerResponse;
import org.kohsuke.stapler.export.Exported;
import org.kohsuke.stapler.export.ExportedBean;
import org.kohsuke.stapler.interceptor.RequirePOST;
import org.kohsuke.stapler.verb.POST;
import org.xml.sax.Attributes;
import org.xml.sax.InputSource;
import org.xml.sax.SAXException;
import org.xml.sax.helpers.DefaultHandler;

import edu.umd.cs.findbugs.annotations.CheckForNull;
import edu.umd.cs.findbugs.annotations.NonNull;
import javax.servlet.ServletContext;
import javax.servlet.ServletException;
import javax.xml.parsers.ParserConfigurationException;
import javax.xml.parsers.SAXParserFactory;
import java.io.ByteArrayInputStream;
import java.io.Closeable;
import java.io.File;
import java.io.FilenameFilter;
import java.io.IOException;
import java.io.InputStream;
import java.lang.ref.WeakReference;
import java.lang.reflect.Method;
import java.net.JarURLConnection;
import java.net.MalformedURLException;
import java.net.URISyntaxException;
import java.net.URL;
import java.net.URLClassLoader;
import java.net.URLConnection;
import java.util.ArrayList;
import java.util.Arrays;
import java.util.Collection;
import java.util.Collections;
import java.util.Enumeration;
import java.util.HashMap;
import java.util.HashSet;
import java.util.Iterator;
import java.util.LinkedHashSet;
import java.util.List;
import java.util.Locale;
import java.util.Map;
import java.util.ServiceLoader;
import java.util.Set;
import java.util.TreeMap;
import java.util.UUID;
import java.util.concurrent.ConcurrentHashMap;
import java.util.concurrent.ConcurrentMap;
import java.util.concurrent.CopyOnWriteArrayList;
import java.util.concurrent.Future;
import java.util.function.Supplier;
import java.util.jar.JarEntry;
import java.util.jar.JarFile;
import java.util.jar.Manifest;
import java.util.logging.Level;
import java.util.logging.Logger;
import java.util.stream.Collectors;

import static hudson.init.InitMilestone.*;
import static java.util.logging.Level.*;

/**
 * Manages {@link PluginWrapper}s.
 *
 * <p>
 * <b>Setting default Plugin Managers</b>. The default plugin manager in {@code Jenkins} can be replaced by defining a
 * System Property ({@code hudson.PluginManager.className}). See {@link #createDefault(Jenkins)}.
 * This className should be available on early startup, so it cannot come only from a library
 * (e.g. Jenkins module or Extra library dependency in the WAR file project).
 * Plugins cannot be used for such purpose.
 * In order to be correctly instantiated, the class definition must have at least one constructor with the same
 * signature as the following ones:
 * <ol>
 *     <li>{@link LocalPluginManager#LocalPluginManager(Jenkins)} </li>
 *     <li>{@link LocalPluginManager#LocalPluginManager(ServletContext, File)} </li>
 *     <li>{@link LocalPluginManager#LocalPluginManager(File)} </li>
 * </ol>
 * Constructors are searched in the order provided above and only the first found suitable constructor is
 * tried to build an instance. In the last two cases the {@link File} argument refers to the <i>Jenkins home directory</i>.
 *
 * @author Kohsuke Kawaguchi
 */
@ExportedBean
public abstract class PluginManager extends AbstractModelObject implements OnMaster, StaplerOverridable, StaplerProxy {
    /** Custom plugin manager system property or context param. */
    public static final String CUSTOM_PLUGIN_MANAGER = PluginManager.class.getName() + ".className";

    private static final Logger LOGGER = Logger.getLogger(PluginManager.class.getName());

    /**
     * Time elapsed between retries to check the updates sites. It's kind of constant, but let it so for tests
     */
    /* private final */ static int CHECK_UPDATE_SLEEP_TIME_MILLIS;

    /**
     * Number of attempts to check the updates sites. It's kind of constant, but let it so for tests
     */
    /* private final */ static int CHECK_UPDATE_ATTEMPTS;

    static {
        try {
            // Secure initialization
            CHECK_UPDATE_SLEEP_TIME_MILLIS = SystemProperties.getInteger(PluginManager.class.getName() + ".checkUpdateSleepTimeMillis", 1000);
            CHECK_UPDATE_ATTEMPTS = SystemProperties.getInteger(PluginManager.class.getName() + ".checkUpdateAttempts", 1);
        } catch(Exception e) {
            LOGGER.warning(String.format("There was an error initializing the PluginManager. Exception: %s", e));
        } finally {
            CHECK_UPDATE_ATTEMPTS = CHECK_UPDATE_ATTEMPTS > 0 ? CHECK_UPDATE_ATTEMPTS : 1;
            CHECK_UPDATE_SLEEP_TIME_MILLIS = CHECK_UPDATE_SLEEP_TIME_MILLIS > 0 ? CHECK_UPDATE_SLEEP_TIME_MILLIS : 1000;
        }
    }

    /** Accepted constructors for custom plugin manager, in the order they are tried. */
    private enum PMConstructor {
        JENKINS {
            @Override
            @NonNull 
            PluginManager doCreate(@NonNull Class<? extends PluginManager> klass,
                                   @NonNull Jenkins jenkins) throws ReflectiveOperationException {
                return klass.getConstructor(Jenkins.class).newInstance(jenkins);
            }
        },
        SC_FILE {
            @Override
            @NonNull PluginManager doCreate(@NonNull Class<? extends PluginManager> klass,
                                            @NonNull Jenkins jenkins) throws ReflectiveOperationException {
                return klass.getConstructor(ServletContext.class, File.class).newInstance(jenkins.servletContext, jenkins.getRootDir());
            }
        },
        FILE {
            @Override
            @NonNull PluginManager doCreate(@NonNull Class<? extends PluginManager> klass,
                                            @NonNull Jenkins jenkins) throws ReflectiveOperationException {
                return klass.getConstructor(File.class).newInstance(jenkins.getRootDir());
            }
        };

        final @CheckForNull PluginManager create(@NonNull Class<? extends PluginManager> klass,
                                                 @NonNull Jenkins jenkins) throws ReflectiveOperationException {
            try {
                return doCreate(klass, jenkins);
            } catch(NoSuchMethodException e) {
                // Constructor not found. Will try the remaining ones.
                return null;
            }
        }

        abstract @NonNull PluginManager doCreate(@NonNull Class<? extends PluginManager> klass,
                                                 @NonNull Jenkins jenkins) throws ReflectiveOperationException;
    }

    /**
     * Creates the {@link PluginManager} to use if no one is provided to a {@link Jenkins} object.
     * This method will be called after creation of {@link Jenkins} object, but before it is fully initialized.
     * @param jenkins Jenkins Instance.
     * @return Plugin manager to use. If no custom class is configured or in case of any error, the default
     * {@link LocalPluginManager} is returned.
     */
    public static @NonNull PluginManager createDefault(@NonNull Jenkins jenkins) {
        String pmClassName = SystemProperties.getString(CUSTOM_PLUGIN_MANAGER);
        if (!StringUtils.isBlank(pmClassName)) {
            LOGGER.log(FINE, String.format("Use of custom plugin manager [%s] requested.", pmClassName));
            try {
                final Class<? extends PluginManager> klass = Class.forName(pmClassName).asSubclass(PluginManager.class);
                // Iteration is in declaration order
                for (PMConstructor c : PMConstructor.values()) {
                    PluginManager pm = c.create(klass, jenkins);
                    if (pm != null) {
                        return pm;
                    }
                }
                LOGGER.log(WARNING, String.format("Provided custom plugin manager [%s] does not provide any of the suitable constructors. Using default.", pmClassName));
            } catch(NullPointerException e) {
                // Class.forName and Class.getConstructor are supposed to never return null though a broken ClassLoader
                // could break the contract. Just in case we introduce this specific catch to avoid polluting the logs with NPEs.
                LOGGER.log(WARNING, String.format("Unable to instantiate custom plugin manager [%s]. Using default.", pmClassName));
            } catch(ClassCastException e) {
                LOGGER.log(WARNING, String.format("Provided class [%s] does not extend PluginManager. Using default.", pmClassName));
            } catch(Exception e) {
                LOGGER.log(WARNING, String.format("Unable to instantiate custom plugin manager [%s]. Using default.", pmClassName), e);
            }
        }
        return new LocalPluginManager(jenkins);
    }

    /**
     * All discovered plugins.
     */
    protected final List<PluginWrapper> plugins = new CopyOnWriteArrayList<>();

    /**
     * All active plugins, topologically sorted so that when X depends on Y, Y appears in the list before X does.
     */
    protected final List<PluginWrapper> activePlugins = new CopyOnWriteArrayList<>();

    protected final List<FailedPlugin> failedPlugins = new ArrayList<>();

    /**
     * Plug-in root directory.
     */
    public final File rootDir;

    /**
     * Hold the status of the last try to check update centers. Consumed from the check.jelly to show an
     * error message if the last attempt failed.
     */
    private String lastErrorCheckUpdateCenters = null;

    /**
     * If non-null, the base directory for all exploded .hpi/.jpi plugins. Controlled by the system property / servlet
     * context parameter {@literal hudson.PluginManager.workDir}.
     */
    @CheckForNull
    private final File workDir;

    /**
     * @deprecated as of 1.355
     *      {@link PluginManager} can now live longer than {@link jenkins.model.Jenkins} instance, so
     *      use {@code Hudson.getInstance().servletContext} instead.
     */
    @Deprecated
    public final ServletContext context;

    /**
     * {@link ClassLoader} that can load all the publicly visible classes from plugins
     * (and including the classloader that loads Hudson itself.)
     *
     */
    // implementation is minimal --- just enough to run XStream
    // and load plugin-contributed classes.
    public final ClassLoader uberClassLoader = new UberClassLoader();

    private final Transformer compatibilityTransformer = new Transformer();

    /**
     * Once plugin is uploaded, this flag becomes true.
     * This is used to report a message that Jenkins needs to be restarted
     * for new plugins to take effect.
     */
    public volatile boolean pluginUploaded = false;

    /**
     * The initialization of {@link PluginManager} splits into two parts;
     * one is the part about listing them, extracting them, and preparing classloader for them.
     * The 2nd part is about creating instances. Once the former completes this flags become true,
     * as the 2nd part can be repeated for each Hudson instance.
     */
    private boolean pluginListed = false;

    /**
     * Strategy for creating and initializing plugins
     */
    private final PluginStrategy strategy;

    public PluginManager(ServletContext context, File rootDir) {
        this.context = context;

        this.rootDir = rootDir;
        if(!rootDir.exists())
            rootDir.mkdirs();
        String workDir = SystemProperties.getString(PluginManager.class.getName()+".workDir");
        this.workDir = StringUtils.isBlank(workDir) ? null : new File(workDir);

        strategy = createPluginStrategy();

        // load up rules for the core first
        try {
            compatibilityTransformer.loadRules(getClass().getClassLoader());
        } catch (IOException e) {
            LOGGER.log(Level.WARNING, "Failed to load compatibility rewrite rules",e);
        }
    }

    public Transformer getCompatibilityTransformer() {
        return compatibilityTransformer;
    }

    public Api getApi() {
        Jenkins.get().checkPermission(Jenkins.SYSTEM_READ);
        return new Api(this);
    }

    /**
     * If non-null, the base directory for all exploded .hpi/.jpi plugins.
     * @return the base directory for all exploded .hpi/.jpi plugins or {@code null} to leave this up to the strategy.
     */
    @CheckForNull
    public File getWorkDir() {
        return workDir;
    }

    /**
     * Find all registered overrides (intended to allow overriding/adding views)
     * @return List of extensions
     * @since 1.627
     */
    @Override
    public Collection<PluginManagerStaplerOverride> getOverrides() {
        return PluginManagerStaplerOverride.all();
    }

    /**
     * Called immediately after the construction.
     * This is a separate method so that code executed from here will see a valid value in
     * {@link jenkins.model.Jenkins#pluginManager}.
     */
    public TaskBuilder initTasks(final InitStrategy initStrategy) {
        TaskBuilder builder;
        if (!pluginListed) {
            builder = new TaskGraphBuilder() {
                List<File> archives;
                Collection<String> bundledPlugins;

                {
                    Handle loadBundledPlugins = add("Loading bundled plugins", new Executable() {
                        public void run(Reactor session) throws Exception {
                            bundledPlugins = loadBundledPlugins();
                        }
                    });

                    Handle listUpPlugins = requires(loadBundledPlugins).add("Listing up plugins", new Executable() {
                        public void run(Reactor session) throws Exception {
                            archives = initStrategy.listPluginArchives(PluginManager.this);
                        }
                    });

                    requires(listUpPlugins).attains(PLUGINS_LISTED).add("Preparing plugins",new Executable() {
                        public void run(Reactor session) throws Exception {
                            // once we've listed plugins, we can fill in the reactor with plugin-specific initialization tasks
                            TaskGraphBuilder g = new TaskGraphBuilder();

                            final Map<String,File> inspectedShortNames = new HashMap<>();

                            for( final File arc : archives ) {
                                g.followedBy().notFatal().attains(PLUGINS_LISTED).add("Inspecting plugin " + arc, new Executable() {
                                    public void run(Reactor session1) throws Exception {
                                        try {
                                            PluginWrapper p = strategy.createPluginWrapper(arc);
                                            if (isDuplicate(p)) return;

                                            p.isBundled = containsHpiJpi(bundledPlugins, arc.getName());
                                            plugins.add(p);
                                        } catch (IOException e) {
                                            failedPlugins.add(new FailedPlugin(arc.getName(),e));
                                            throw e;
                                        }
                                    }

                                    /**
                                     * Inspects duplication. this happens when you run hpi:run on a bundled plugin,
                                     * as well as putting numbered jpi files, like "cobertura-1.0.jpi" and "cobertura-1.1.jpi"
                                     */
                                    private boolean isDuplicate(PluginWrapper p) {
                                        String shortName = p.getShortName();
                                        if (inspectedShortNames.containsKey(shortName)) {
                                            LOGGER.info("Ignoring "+arc+" because "+inspectedShortNames.get(shortName)+" is already loaded");
                                            return true;
                                        }

                                        inspectedShortNames.put(shortName,arc);
                                        return false;
                                    }
                                });
                            }

                            g.followedBy().attains(PLUGINS_LISTED).add("Checking cyclic dependencies", new Executable() {
                                /**
                                 * Makes sure there's no cycle in dependencies.
                                 */
                                public void run(Reactor reactor) throws Exception {
                                    try {
                                        CyclicGraphDetector<PluginWrapper> cgd = new CyclicGraphDetector<PluginWrapper>() {
                                            @Override
                                            protected List<PluginWrapper> getEdges(PluginWrapper p) {
                                                List<PluginWrapper> next = new ArrayList<>();
                                                addTo(p.getDependencies(), next);
                                                addTo(p.getOptionalDependencies(), next);
                                                return next;
                                            }

                                            private void addTo(List<Dependency> dependencies, List<PluginWrapper> r) {
                                                for (Dependency d : dependencies) {
                                                    PluginWrapper p = getPlugin(d.shortName);
                                                    if (p != null)
                                                        r.add(p);
                                                }
                                            }

                                            @Override
                                            protected void reactOnCycle(PluginWrapper q, List<PluginWrapper> cycle)
                                                    throws hudson.util.CyclicGraphDetector.CycleDetectedException {

                                                LOGGER.log(Level.SEVERE, "found cycle in plugin dependencies: (root="+q+", deactivating all involved) "+Util.join(cycle," -> "));
                                                for (PluginWrapper pluginWrapper : cycle) {
                                                    pluginWrapper.setHasCycleDependency(true);
                                                    failedPlugins.add(new FailedPlugin(pluginWrapper.getShortName(), new CycleDetectedException(cycle)));
                                                }
                                            }

                                        };
                                        cgd.run(getPlugins());

                                        // obtain topologically sorted list and overwrite the list
                                        for (PluginWrapper p : cgd.getSorted()) {
                                            if(p.isActive())
                                                activePlugins.add(p);
                                        }
                                    } catch (CycleDetectedException e) { // TODO this should be impossible, since we override reactOnCycle to not throw the exception
                                        stop(); // disable all plugins since classloading from them can lead to StackOverflow
                                        throw e;    // let Hudson fail
                                    }
                                }
                            });

                            // Let's see for a while until we open this functionality up to plugins
//                            g.followedBy().attains(PLUGINS_LISTED).add("Load compatibility rules", new Executable() {
//                                public void run(Reactor reactor) throws Exception {
//                                    compatibilityTransformer.loadRules(uberClassLoader);
//                                }
//                            });

                            session.addAll(g.discoverTasks(session));

                            pluginListed = true; // technically speaking this is still too early, as at this point tasks are merely scheduled, not necessarily executed.
                        }
                    });
                }
            };
        } else {
            builder = TaskBuilder.EMPTY_BUILDER;
        }

        final InitializerFinder initializerFinder = new InitializerFinder(uberClassLoader);        // misc. stuff

        // lists up initialization tasks about loading plugins.
        return TaskBuilder.union(initializerFinder, // this scans @Initializer in the core once
                builder, new TaskGraphBuilder() {{
            requires(PLUGINS_LISTED).attains(PLUGINS_PREPARED).add("Loading plugins", new Executable() {
                /**
                 * Once the plugins are listed, schedule their initialization.
                 */
                public void run(Reactor session) throws Exception {
                    Jenkins.get().lookup.set(PluginInstanceStore.class, new PluginInstanceStore());
                    TaskGraphBuilder g = new TaskGraphBuilder();

                    // schedule execution of loading plugins
                    for (final PluginWrapper p : activePlugins.toArray(new PluginWrapper[0])) {
                        g.followedBy().notFatal().attains(PLUGINS_PREPARED).add(String.format("Loading plugin %s v%s (%s)", p.getLongName(), p.getVersion(), p.getShortName()), new Executable() {
                            public void run(Reactor session) throws Exception {
                                try {
                                    p.resolvePluginDependencies();
                                    strategy.load(p);
                                } catch (MissingDependencyException e) {
                                    failedPlugins.add(new FailedPlugin(p.getShortName(), e));
                                    activePlugins.remove(p);
                                    plugins.remove(p);
                                    LOGGER.log(Level.SEVERE, "Failed to install {0}: {1}", new Object[] { p.getShortName(), e.getMessage() });
                                    return;
                                } catch (IOException e) {
                                    failedPlugins.add(new FailedPlugin(p.getShortName(), e));
                                    activePlugins.remove(p);
                                    plugins.remove(p);
                                    throw e;
                                }
                            }
                        });
                    }

                    // schedule execution of initializing plugins
                    for (final PluginWrapper p : activePlugins.toArray(new PluginWrapper[0])) {
                        g.followedBy().notFatal().attains(PLUGINS_STARTED).add("Initializing plugin " + p.getShortName(), new Executable() {
                            public void run(Reactor session) throws Exception {
                                if (!activePlugins.contains(p)) {
                                    return;
                                }
                                try {
                                    p.getPlugin().postInitialize();
                                } catch (Exception e) {
                                    failedPlugins.add(new FailedPlugin(p.getShortName(), e));
                                    activePlugins.remove(p);
                                    plugins.remove(p);
                                    throw e;
                                }
                            }
                        });
                    }

                    g.followedBy().attains(PLUGINS_STARTED).add("Discovering plugin initialization tasks", new Executable() {
                        public void run(Reactor reactor) throws Exception {
                            // rescan to find plugin-contributed @Initializer
                            reactor.addAll(initializerFinder.discoverTasks(reactor));
                        }
                    });

                    // register them all
                    session.addAll(g.discoverTasks(session));
                }
            });

            // All plugins are loaded. Now we can figure out who depends on who.
            requires(PLUGINS_PREPARED).attains(COMPLETED).add("Resolving Dependent Plugins Graph", new Executable() {
                @Override
                public void run(Reactor reactor) throws Exception {
                    resolveDependentPlugins();
                }
            });
        }});
    }

    void considerDetachedPlugin(String shortName) {
        if (new File(rootDir, shortName + ".jpi").isFile() ||
            new File(rootDir, shortName + ".hpi").isFile() ||
            new File(rootDir, shortName + ".jpl").isFile() ||
            new File(rootDir, shortName + ".hpl").isFile()) {
            LOGGER.fine(() -> "not considering loading a detached dependency " + shortName + " as it is already on disk");
            return;
        }
        LOGGER.fine(() -> "considering loading a detached dependency " + shortName);
        for (String loadedFile : loadPluginsFromWar("/WEB-INF/detached-plugins", (dir, name) -> normalisePluginName(name).equals(shortName))) {
            String loaded = normalisePluginName(loadedFile);
            File arc = new File(rootDir, loaded + ".jpi");
            LOGGER.info(() -> "Loading a detached plugin as a dependency: " + arc);
            try {
                plugins.add(strategy.createPluginWrapper(arc));
            } catch (IOException e) {
                failedPlugins.add(new FailedPlugin(arc.getName(), e));
            }

        }
    }

    protected @NonNull Set<String> loadPluginsFromWar(@NonNull String fromPath) {
        return loadPluginsFromWar(fromPath, null);
    }

    //TODO: Consider refactoring in order to avoid DMI_COLLECTION_OF_URLS
    @SuppressFBWarnings(value = "DMI_COLLECTION_OF_URLS", justification = "Plugin loading happens only once on Jenkins startup")
    protected @NonNull Set<String> loadPluginsFromWar(@NonNull String fromPath, @CheckForNull FilenameFilter filter) {
        Set<String> names = new HashSet();

        ServletContext context = Jenkins.get().servletContext;
        Set<String> plugins = Util.fixNull(context.getResourcePaths(fromPath));
        Set<URL> copiedPlugins = new HashSet<>();
        Set<URL> dependencies = new HashSet<>();

        for( String pluginPath : plugins) {
            String fileName = pluginPath.substring(pluginPath.lastIndexOf('/')+1);
            if(fileName.length()==0) {
                // see http://www.nabble.com/404-Not-Found-error-when-clicking-on-help-td24508544.html
                // I suspect some containers are returning directory names.
                continue;
            }
            try {
                URL url = context.getResource(pluginPath);
                if (filter != null && url != null) {
                    if (!filter.accept(new File(url.getFile()).getParentFile(), fileName)) {
                        continue;
                    }
                }

                names.add(fileName);
                copyBundledPlugin(url, fileName);
                copiedPlugins.add(url);
                try {
                    addDependencies(url, fromPath, dependencies);
                } catch (Exception e) {
                    LOGGER.log(Level.SEVERE, "Failed to resolve dependencies for the bundled plugin " + fileName, e);
                }
            } catch (IOException e) {
                LOGGER.log(Level.SEVERE, "Failed to extract the bundled plugin "+fileName,e);
            }
        }

        // Copy dependencies. These are not detached plugins, but are required by them.
        for (URL dependency : dependencies) {
            if (copiedPlugins.contains(dependency)) {
                // Ignore. Already copied.
                continue;
            }

            String fileName = new File(dependency.getFile()).getName();
            try {
                names.add(fileName);
                copyBundledPlugin(dependency, fileName);
                copiedPlugins.add(dependency);
            } catch (IOException e) {
                LOGGER.log(Level.SEVERE, "Failed to extract the bundled dependency plugin " + fileName, e);
            }
        }

        return names;
    }

    //TODO: Consider refactoring in order to avoid DMI_COLLECTION_OF_URLS
    @SuppressFBWarnings(value = "DMI_COLLECTION_OF_URLS", justification = "Plugin loading happens only once on Jenkins startup")
    protected static void addDependencies(URL hpiResUrl, String fromPath, Set<URL> dependencySet) throws URISyntaxException, MalformedURLException {
        if (dependencySet.contains(hpiResUrl)) {
            return;
        }

        Manifest manifest = parsePluginManifest(hpiResUrl);
        String dependencySpec = manifest.getMainAttributes().getValue("Plugin-Dependencies");
        if (dependencySpec != null) {
            String[] dependencyTokens = dependencySpec.split(",");
            ServletContext context = Jenkins.get().servletContext;

            for (String dependencyToken : dependencyTokens) {
                if (dependencyToken.endsWith(";resolution:=optional")) {
                    // ignore optional dependencies
                    continue;
                }

                String[] artifactIdVersionPair = dependencyToken.split(":");
                String artifactId = artifactIdVersionPair[0];
                VersionNumber dependencyVersion = new VersionNumber(artifactIdVersionPair[1]);

                PluginManager manager = Jenkins.get().getPluginManager();
                VersionNumber installedVersion = manager.getPluginVersion(manager.rootDir, artifactId);
                if (installedVersion != null && !installedVersion.isOlderThan(dependencyVersion)) {
                    // Do not downgrade dependencies that are already installed.
                    continue;
                }

                URL dependencyURL = context.getResource(fromPath + "/" + artifactId + ".hpi");

                if (dependencyURL == null) {
                    // Maybe bundling has changed .jpi files
                    dependencyURL = context.getResource(fromPath + "/" + artifactId + ".jpi");
                }

                if (dependencyURL != null) {
                    // And transitive deps...
                    addDependencies(dependencyURL, fromPath, dependencySet);
                    // And then add the current plugin
                    dependencySet.add(dependencyURL);
                }
            }
        }
    }

    /**
     * Load detached plugins and their dependencies.
     * <p>
     * Only loads plugins that:
     * <ul>
     *     <li>Have been detached since the last running version.</li>
     *     <li>Are already installed and need to be upgraded. This can be the case if this Jenkins install has been running since before plugins were "unbundled".</li>
     *     <li>Are dependencies of one of the above e.g. script-security is not one of the detached plugins but it must be loaded if matrix-project is loaded.</li>
     * </ul>
     */
    protected void loadDetachedPlugins() {
        VersionNumber lastExecVersion = new VersionNumber(InstallUtil.getLastExecVersion());
        if (lastExecVersion.isNewerThan(InstallUtil.NEW_INSTALL_VERSION) && lastExecVersion.isOlderThan(Jenkins.getVersion())) {

            LOGGER.log(INFO, "Upgrading Jenkins. The last running version was {0}. This Jenkins is version {1}.",
                    new Object[] {lastExecVersion, Jenkins.VERSION});

            final List<DetachedPluginsUtil.DetachedPlugin> detachedPlugins = DetachedPluginsUtil.getDetachedPlugins(lastExecVersion);

            Set<String> loadedDetached = loadPluginsFromWar("/WEB-INF/detached-plugins", new FilenameFilter() {
                @Override
                public boolean accept(File dir, String name) {
                    name = normalisePluginName(name);

                    // If this was a plugin that was detached some time in the past i.e. not just one of the
                    // plugins that was bundled "for fun".
                    if (DetachedPluginsUtil.isDetachedPlugin(name)) {
                        VersionNumber installedVersion = getPluginVersion(rootDir, name);
                        VersionNumber bundledVersion = getPluginVersion(dir, name);
                        // If the plugin is already installed, we need to decide whether to replace it with the bundled version.
                        if (installedVersion != null && bundledVersion != null) {
                            // If the installed version is older than the bundled version, then it MUST be upgraded.
                            // If the installed version is newer than the bundled version, then it MUST NOT be upgraded.
                            // If the versions are equal we just keep the installed version.
                            return installedVersion.isOlderThan(bundledVersion);
                        }
                    }

                    // If it's a plugin that was detached since the last running version.
                    for (DetachedPluginsUtil.DetachedPlugin detachedPlugin : detachedPlugins) {
                        if (detachedPlugin.getShortName().equals(name)) {
                            return true;
                        }
                    }

                    // Otherwise skip this and do not install.
                    return false;
                }
            });

            LOGGER.log(INFO, "Upgraded Jenkins from version {0} to version {1}. Loaded detached plugins (and dependencies): {2}",
                    new Object[] {lastExecVersion, Jenkins.VERSION, loadedDetached});

            InstallUtil.saveLastExecVersion();
        } else {
            final Set<DetachedPluginsUtil.DetachedPlugin> forceUpgrade = new HashSet<>();
            // TODO using getDetachedPlugins here seems wrong; should be forcing an upgrade when the installed version is older than that in WEB-INF/detached-plugins/
            for (DetachedPluginsUtil.DetachedPlugin p : DetachedPluginsUtil.getDetachedPlugins()) {
                VersionNumber installedVersion = getPluginVersion(rootDir, p.getShortName());
                VersionNumber requiredVersion = p.getRequiredVersion();
                if (installedVersion != null && installedVersion.isOlderThan(requiredVersion)) {
                    LOGGER.log(Level.WARNING,
                            "Detached plugin {0} found at version {1}, required minimum version is {2}",
                            new Object[]{p.getShortName(), installedVersion, requiredVersion});
                    forceUpgrade.add(p);
                }
            }
            if (!forceUpgrade.isEmpty()) {
                Set<String> loadedDetached = loadPluginsFromWar("/WEB-INF/detached-plugins", new FilenameFilter() {
                    @Override
                    public boolean accept(File dir, String name) {
                        name = normalisePluginName(name);
                        for (DetachedPluginsUtil.DetachedPlugin detachedPlugin : forceUpgrade) {
                            if (detachedPlugin.getShortName().equals(name)) {
                                return true;
                            }
                        }
                        return false;
                    }
                });
                LOGGER.log(INFO, "Upgraded detached plugins (and dependencies): {0}",
                        new Object[]{loadedDetached});
            }
        }
    }

    private String normalisePluginName(@NonNull String name) {
        // Normalise the name by stripping off the file extension (if present)...
        return name.replace(".jpi", "").replace(".hpi", "");
    }

    private @CheckForNull VersionNumber getPluginVersion(@NonNull File dir, @NonNull String pluginId) {
        VersionNumber version = getPluginVersion(new File(dir, pluginId + ".jpi"));
        if (version == null) {
            version = getPluginVersion(new File(dir, pluginId + ".hpi"));
        }
        return version;
    }

    private @CheckForNull VersionNumber getPluginVersion(@NonNull File pluginFile) {
        if (!pluginFile.exists()) {
            return null;
        }
        try {
            return getPluginVersion(pluginFile.toURI().toURL());
        } catch (MalformedURLException e) {
            return null;
        }
    }

    private @CheckForNull VersionNumber getPluginVersion(@NonNull URL pluginURL) {
        Manifest manifest = parsePluginManifest(pluginURL);
        if (manifest == null) {
            return null;
        }
        String versionSpec = manifest.getMainAttributes().getValue("Plugin-Version");
        return new VersionNumber(versionSpec);
    }

    /*
     * contains operation that considers xxx.hpi and xxx.jpi as equal
     * this is necessary since the bundled plugins are still called *.hpi
     */
    private boolean containsHpiJpi(Collection<String> bundledPlugins, String name) {
        return bundledPlugins.contains(name.replaceAll("\\.hpi",".jpi"))
                || bundledPlugins.contains(name.replaceAll("\\.jpi",".hpi"));
    }

    /**
     * Returns the manifest of a bundled but not-extracted plugin.
     */
    @Deprecated // See https://groups.google.com/d/msg/jenkinsci-dev/kRobm-cxFw8/6V66uhibAwAJ
    public @CheckForNull Manifest getBundledPluginManifest(String shortName) {
        return null;
    }

    /**
     * TODO: revisit where/how to expose this. This is an experiment.
     */
    public void dynamicLoad(File arc) throws IOException, InterruptedException, RestartRequiredException {
        dynamicLoad(arc, false, null);
    }

    /**
     * Try the dynamicLoad, removeExisting to attempt to dynamic load disabled plugins
     */
    @Restricted(NoExternalUse.class)
    public void dynamicLoad(File arc, boolean removeExisting, @CheckForNull List<PluginWrapper> batch) throws IOException, InterruptedException, RestartRequiredException {
        try (ACLContext context = ACL.as(ACL.SYSTEM)) {
            LOGGER.log(FINE, "Attempting to dynamic load {0}", arc);
            PluginWrapper p = null;
            String sn;
            try {
                sn = strategy.getShortName(arc);
            } catch (AbstractMethodError x) {
                LOGGER.log(WARNING, "JENKINS-12753 fix not active: {0}", x.getMessage());
                p = strategy.createPluginWrapper(arc);
                sn = p.getShortName();
            }
            PluginWrapper pw = getPlugin(sn);
            if (pw!=null) {
                if (removeExisting) { // try to load disabled plugins
                    for (Iterator<PluginWrapper> i = plugins.iterator(); i.hasNext();) {
                        pw = i.next();
                        if(sn.equals(pw.getShortName())) {
                            i.remove();
                            break;
                        }
                    }
                } else {
                    throw new RestartRequiredException(Messages._PluginManager_PluginIsAlreadyInstalled_RestartRequired(sn));
                }
            }
            if (p == null) {
                p = strategy.createPluginWrapper(arc);
            }
            if (p.supportsDynamicLoad()== YesNoMaybe.NO)
                throw new RestartRequiredException(Messages._PluginManager_PluginDoesntSupportDynamicLoad_RestartRequired(sn));

            // there's no need to do cyclic dependency check, because we are deploying one at a time,
            // so existing plugins can't be depending on this newly deployed one.

            plugins.add(p);
            if (p.isActive())
                activePlugins.add(p);
            synchronized (((UberClassLoader) uberClassLoader).loaded) {
                ((UberClassLoader) uberClassLoader).loaded.clear();
            }

            // TODO antimodular; perhaps should have a PluginListener to complement ExtensionListListener?
            CustomClassFilter.Contributed.load();

            try {
                p.resolvePluginDependencies();
                strategy.load(p);

                if (batch != null) {
                    batch.add(p);
                } else {
                    start(Collections.singletonList(p));
                }

            } catch (Exception e) {
                failedPlugins.add(new FailedPlugin(sn, e));
                activePlugins.remove(p);
                plugins.remove(p);
                throw new IOException("Failed to install "+ sn +" plugin",e);
            }

            LOGGER.log(FINE, "Plugin {0}:{1} dynamically {2}", new Object[] {p.getShortName(), p.getVersion(), batch != null ? "loaded but not yet started" : "installed"});
        }
    }

    @Restricted(NoExternalUse.class)
    public void start(List<PluginWrapper> plugins) throws Exception {
      try (ACLContext context = ACL.as(ACL.SYSTEM)) {
        Map<String, PluginWrapper> pluginsByName = plugins.stream().collect(Collectors.toMap(p -> p.getShortName(), p -> p));

        // recalculate dependencies of plugins optionally depending the newly deployed ones.
        for (PluginWrapper depender: this.plugins) {
            if (plugins.contains(depender)) {
                // skip itself.
                continue;
            }
            for (Dependency d: depender.getOptionalDependencies()) {
                PluginWrapper dependee = pluginsByName.get(d.shortName);
                if (dependee != null) {
                    // this plugin depends on the newly loaded one!
                    // recalculate dependencies!
                    getPluginStrategy().updateDependency(depender, dependee);
                    break;
                }
            }
        }

        // Redo who depends on who.
        resolveDependentPlugins();

        try {
            Jenkins.get().refreshExtensions();
        } catch (ExtensionRefreshException e) {
            throw new IOException("Failed to refresh extensions after installing some plugins", e);
        }
        for (PluginWrapper p : plugins) {
          p.getPlugin().postInitialize();
        }

        // run initializers in the added plugins
        Reactor r = new Reactor(InitMilestone.ordering());
        Set<ClassLoader> loaders = plugins.stream().map(p -> p.classLoader).collect(Collectors.toSet());
        r.addAll(new InitializerFinder(uberClassLoader) {
          @Override
          protected boolean filter(Method e) {
            return !loaders.contains(e.getDeclaringClass().getClassLoader()) || super.filter(e);
          }
        }.discoverTasks(r));
        new InitReactorRunner().run(r);
      }
    }

    @Restricted(NoExternalUse.class)
    public synchronized void resolveDependentPlugins() {
        for (PluginWrapper plugin : plugins) {
            // Set of optional dependents plugins of plugin
            Set<String> optionalDependents = new HashSet<>();
            Set<String> dependents = new HashSet<>();
            for (PluginWrapper possibleDependent : plugins) {
                // No need to check if plugin is dependent of itself
                if(possibleDependent.getShortName().equals(plugin.getShortName())) {
                    continue;
                }

                // The plugin could have just been deleted. If so, it doesn't
                // count as a dependent.
                if (possibleDependent.isDeleted()) {
                    continue;
                }
                List<Dependency> dependencies = possibleDependent.getDependencies();
                for (Dependency dependency : dependencies) {
                    if (dependency.shortName.equals(plugin.getShortName())) {
                        dependents.add(possibleDependent.getShortName());

                        // If, in addition, the dependency is optional, add to the optionalDependents list
                        if (dependency.optional) {
                            optionalDependents.add(possibleDependent.getShortName());
                        }

                        // already know possibleDependent depends on plugin, no need to continue with the rest of
                        // dependencies. We continue with the next possibleDependent
                        break;
                    }
                }
            }
            plugin.setDependents(dependents);
            plugin.setOptionalDependents(optionalDependents);
        }
    }

    /**
     * If the war file has any "/WEB-INF/plugins/[*.jpi | *.hpi]", extract them into the plugin directory.
     *
     * @return
     *      File names of the bundled plugins. Normally empty (not to be confused with {@link #loadDetachedPlugins}) but OEM WARs may have some.
     * @throws Exception
     *      Any exception will be reported and halt the startup.
     */
    protected abstract Collection<String> loadBundledPlugins() throws Exception;

    /**
     * Copies the plugin from the given URL to the given destination.
     * Despite the name, this is used also from {@link #loadDetachedPlugins}.
     * Includes a reasonable up-to-date check.
     * A convenience method to be used by {@link #loadBundledPlugins()}.
     * @param fileName like {@code abc.jpi}
     */
    protected void copyBundledPlugin(URL src, String fileName) throws IOException {
        LOGGER.log(FINE, "Copying {0}", src);
        fileName = fileName.replace(".hpi",".jpi"); // normalize fileNames to have the correct suffix
        String legacyName = fileName.replace(".jpi",".hpi");
        long lastModified = getModificationDate(src);
        File file = new File(rootDir, fileName);

        // normalization first, if the old file exists.
        rename(new File(rootDir,legacyName),file);

        // update file if:
        //  - no file exists today
        //  - bundled version and current version differs (by timestamp).
        if (!file.exists() || file.lastModified() != lastModified) {
            FileUtils.copyURLToFile(src, file);
            file.setLastModified(getModificationDate(src));
            // lastModified is set for two reasons:
            // - to avoid unpacking as much as possible, but still do it on both upgrade and downgrade
            // - to make sure the value is not changed after each restart, so we can avoid
            // unpacking the plugin itself in ClassicPluginStrategy.explode
        }

        // Plugin pinning has been deprecated.
        // See https://groups.google.com/d/msg/jenkinsci-dev/kRobm-cxFw8/6V66uhibAwAJ
    }

    /*package*/ static @CheckForNull Manifest parsePluginManifest(URL bundledJpi) {
        try {
            URLClassLoader cl = new URLClassLoader(new URL[]{bundledJpi});
            InputStream in=null;
            try {
                URL res = cl.findResource(PluginWrapper.MANIFEST_FILENAME);
                if (res!=null) {
                    in = getBundledJpiManifestStream(res);
                    return new Manifest(in);
                }
            } finally {
                Util.closeAndLogFailures(in, LOGGER, PluginWrapper.MANIFEST_FILENAME, bundledJpi.toString());
                if (cl instanceof Closeable)
                    ((Closeable)cl).close();
            }
        } catch (IOException e) {
            LOGGER.log(WARNING, "Failed to parse manifest of "+bundledJpi, e);
        }
        return null;
    }
    
    /**
     * Retrieves input stream for the Manifest url.
     * The method intelligently handles the case of {@link JarURLConnection} pointing to files within JAR.
     * @param url Url of the manifest file
     * @return Input stream, which allows to retrieve manifest. This stream must be closed outside
     * @throws IOException Operation error
     */
    @NonNull
    /*package*/ static InputStream getBundledJpiManifestStream(@NonNull URL url) throws IOException {
        URLConnection uc = url.openConnection();
        InputStream in = null;
        // Magic, which allows to avoid using stream generated for JarURLConnection.
        // It prevents getting into JENKINS-37332 due to the file descriptor leak 
        if (uc instanceof JarURLConnection) {
            final JarURLConnection jarURLConnection = (JarURLConnection) uc;
            final String entryName = jarURLConnection.getEntryName();
            
            try(final JarFile jarFile = jarURLConnection.getJarFile()) {
                final JarEntry entry = (entryName != null && jarFile != null) ? jarFile.getJarEntry(entryName) : null;
                if (entry != null) {
                    try(InputStream i = jarFile.getInputStream(entry)) {
                        byte[] manifestBytes = IOUtils.toByteArray(i);
                        in = new ByteArrayInputStream(manifestBytes);
                    }
                } else {
                    LOGGER.log(Level.WARNING, "Failed to locate the JAR file for {0}"
                            + "The default URLConnection stream access will be used, file descriptor may be leaked.",
                               url);
                }
            }
        } 

        // If input stream is undefined, use the default implementation
        if (in == null) {
            in = url.openStream();
        }
        
        return in;
    }
    
    /**
     * Retrieves modification date of the specified file.
     * The method intelligently handles the case of {@link JarURLConnection} pointing to files within JAR.
     * @param url Url of the file
     * @return Modification date
     * @throws IOException Operation error
     */
    @NonNull
    /*package*/ static long getModificationDate(@NonNull URL url) throws IOException {
        URLConnection uc = url.openConnection();
        
        // It prevents file descriptor leak if the URL references a file within JAR
        // See JENKINS-37332  for more info
        // The code idea is taken from https://github.com/jknack/handlebars.java/pull/394
        if (uc instanceof JarURLConnection) {
            final JarURLConnection connection = (JarURLConnection) uc;
            final URL jarURL = connection.getJarFileURL();
            if (jarURL.getProtocol().equals("file")) {
                String file = jarURL.getFile();
                return new File(file).lastModified();
            } else {
                // We access the data without file protocol
                if (connection.getEntryName() != null) {
                    LOGGER.log(WARNING, "Accessing modification date of {0} file, which is an entry in JAR file. "
                        + "The access protocol is not file:, falling back to the default logic (risk of file descriptor leak).",
                            url);
                }
            }
        }
        
        // Fallbak to the default implementation
        return uc.getLastModified();
    }

    /**
     * Rename a legacy file to a new name, with care to Windows where {@link File#renameTo(File)}
     * doesn't work if the destination already exists.
     */
    private void rename(File legacyFile, File newFile) throws IOException {
        if (!legacyFile.exists())   return;
        if (newFile.exists()) {
            Util.deleteFile(newFile);
        }
        if (!legacyFile.renameTo(newFile)) {
            LOGGER.warning("Failed to rename " + legacyFile + " to " + newFile);
        }
    }

    /**
     * Creates a hudson.PluginStrategy, looking at the corresponding system property.
     */
    protected PluginStrategy createPluginStrategy() {
		String strategyName = SystemProperties.getString(PluginStrategy.class.getName());
		if (strategyName != null) {
			try {
				Class<?> klazz = getClass().getClassLoader().loadClass(strategyName);
				Object strategy = klazz.getConstructor(PluginManager.class)
						.newInstance(this);
				if (strategy instanceof PluginStrategy) {
					LOGGER.info("Plugin strategy: " + strategyName);
					return (PluginStrategy) strategy;
				} else {
					LOGGER.warning("Plugin strategy (" + strategyName +
							") is not an instance of hudson.PluginStrategy");
				}
			} catch (ClassNotFoundException e) {
				LOGGER.warning("Plugin strategy class not found: "
						+ strategyName);
			} catch (Exception e) {
				LOGGER.log(WARNING, "Could not instantiate plugin strategy: "
						+ strategyName + ". Falling back to ClassicPluginStrategy", e);
			}
			LOGGER.info("Falling back to ClassicPluginStrategy");
		}

		// default and fallback
		return new ClassicPluginStrategy(this);
    }

    public PluginStrategy getPluginStrategy() {
        return strategy;
    }

    /**
     * Returns true if any new plugin was added.
     */
    public boolean isPluginUploaded() {
        return pluginUploaded;
    }

    /**
     * All discovered plugins.
     */
    @Exported
    public List<PluginWrapper> getPlugins() {
        return Collections.unmodifiableList(plugins);
    }

    public List<FailedPlugin> getFailedPlugins() {
        return failedPlugins;
    }

    /**
     * Get the plugin instance with the given short name.
     * @param shortName the short name of the plugin
     * @return The plugin singleton or {@code null} if a plugin with the given short name does not exist.
     *         The fact the plugin is loaded does not mean it is enabled and fully initialized for the current Jenkins session.
     *         Use {@link PluginWrapper#isActive()} to check it.
     */
    @CheckForNull
    public PluginWrapper getPlugin(String shortName) {
        for (PluginWrapper p : getPlugins()) {
            if(p.getShortName().equals(shortName))
                return p;
        }
        return null;
    }

    /**
     * Get the plugin instance that implements a specific class, use to find your plugin singleton.
     * Note: beware the classloader fun.
     * @param pluginClazz The class that your plugin implements.
     * @return The plugin singleton or {@code null} if for some reason the plugin is not loaded.
     *         The fact the plugin is loaded does not mean it is enabled and fully initialized for the current Jenkins session.
     *         Use {@link Plugin#getWrapper()} and then {@link PluginWrapper#isActive()} to check it.
     */
    @CheckForNull
    public PluginWrapper getPlugin(Class<? extends Plugin> pluginClazz) {
        for (PluginWrapper p : getPlugins()) {
            if(pluginClazz.isInstance(p.getPlugin()))
                return p;
        }
        return null;
    }

    /**
     * Get the plugin instances that extend a specific class, use to find similar plugins.
     * Note: beware the classloader fun.
     * @param pluginSuperclass The class that your plugin is derived from.
     * @return The list of plugins implementing the specified class.
     */
    public List<PluginWrapper> getPlugins(Class<? extends Plugin> pluginSuperclass) {
        List<PluginWrapper> result = new ArrayList<>();
        for (PluginWrapper p : getPlugins()) {
            if(pluginSuperclass.isInstance(p.getPlugin()))
                result.add(p);
        }
        return Collections.unmodifiableList(result);
    }

    public String getDisplayName() {
        return Messages.PluginManager_DisplayName();
    }

    public String getSearchUrl() {
        return "pluginManager";
    }

    /**
     * Discover all the service provider implementations of the given class,
     * via {@code META-INF/services}.
     * @deprecated Use {@link ServiceLoader} instead, or (more commonly) {@link ExtensionList}.
     */
    @Deprecated
    public <T> Collection<Class<? extends T>> discover( Class<T> spi ) {
        Set<Class<? extends T>> result = new HashSet<>();

        for (PluginWrapper p : activePlugins) {
            Service.load(spi, p.classLoader, result);
        }

        return result;
    }

    /**
     * Return the {@link PluginWrapper} that loaded the given class 'c'.
     *
     * @since 1.402.
     */
    public PluginWrapper whichPlugin(Class c) {
        PluginWrapper oneAndOnly = null;
        ClassLoader cl = c.getClassLoader();
        for (PluginWrapper p : activePlugins) {
            if (p.classLoader==cl) {
                if (oneAndOnly!=null)
                    return null;    // ambiguous
                oneAndOnly = p;
            }
        }
        return oneAndOnly;
    }

    /**
     * Orderly terminates all the plugins.
     */
    public void stop() {
        for (PluginWrapper p : activePlugins) {
            p.stop();
            p.releaseClassLoader();
        }
        activePlugins.clear();
        // Work around a bug in commons-logging.
        // See http://www.szegedi.org/articles/memleak.html
        LogFactory.release(uberClassLoader);
    }

    /**
     * Get the list of all plugins - available and installed.
     * @return The list of all plugins - available and installed.
     */
    @Restricted(DoNotUse.class) // WebOnly
    public HttpResponse doPlugins() {
        Jenkins.get().checkPermission(Jenkins.ADMINISTER);
        JSONArray response = new JSONArray();
        Map<String,JSONObject> allPlugins = new HashMap<>();
        for (PluginWrapper plugin : plugins) {
            JSONObject pluginInfo = new JSONObject();
            pluginInfo.put("installed", true);
            pluginInfo.put("name", plugin.getShortName());
            pluginInfo.put("title", plugin.getDisplayName());
            pluginInfo.put("active", plugin.isActive());
            pluginInfo.put("enabled", plugin.isEnabled());
            pluginInfo.put("bundled", plugin.isBundled);
            pluginInfo.put("deleted", plugin.isDeleted());
            pluginInfo.put("downgradable", plugin.isDowngradable());
            pluginInfo.put("website", plugin.getUrl());
            List<Dependency> dependencies = plugin.getDependencies();
            if (dependencies != null && !dependencies.isEmpty()) {
                Map<String, String> dependencyMap = new HashMap<>();
                for (Dependency dependency : dependencies) {
                    dependencyMap.put(dependency.shortName, dependency.version);
                }
                pluginInfo.put("dependencies", dependencyMap);
            } else {
                pluginInfo.put("dependencies", Collections.emptyMap());
            }
            response.add(pluginInfo);
        }
        for (UpdateSite site : Jenkins.get().getUpdateCenter().getSiteList()) {
            for (UpdateSite.Plugin plugin: site.getAvailables()) {
                JSONObject pluginInfo = allPlugins.get(plugin.name);
                if(pluginInfo == null) {
			pluginInfo = new JSONObject();
			pluginInfo.put("installed", false);
                }
                pluginInfo.put("name", plugin.name);
                pluginInfo.put("title", plugin.getDisplayName());
                pluginInfo.put("excerpt", plugin.excerpt);
                pluginInfo.put("site", site.getId());
                pluginInfo.put("dependencies", plugin.dependencies);
                pluginInfo.put("website", plugin.wiki);
                response.add(pluginInfo);
            }
        }
        return hudson.util.HttpResponses.okJSON(response);
    }

    @RequirePOST
    public HttpResponse doUpdateSources(StaplerRequest req) throws IOException {
        Jenkins.get().checkPermission(Jenkins.ADMINISTER);

        if (req.hasParameter("remove")) {
            UpdateCenter uc = Jenkins.get().getUpdateCenter();
            BulkChange bc = new BulkChange(uc);
            try {
                for (String id : req.getParameterValues("sources"))
                    uc.getSites().remove(uc.getById(id));
            } finally {
                bc.commit();
            }
        } else
        if (req.hasParameter("add"))
            return new HttpRedirect("addSite");

        return new HttpRedirect("./sites");
    }
    
    /**
     * Called to progress status beyond installing plugins, e.g. if 
     * there were failures that prevented installation from naturally proceeding
     */
    @RequirePOST
    @Restricted(DoNotUse.class) // WebOnly
    public void doInstallPluginsDone() {
        Jenkins j = Jenkins.get();
        j.checkPermission(Jenkins.ADMINISTER);
        InstallUtil.proceedToNextStateFrom(InstallState.INITIAL_PLUGINS_INSTALLING);
    }

    /**
     * Performs the installation of the plugins.
     */
    @RequirePOST
    public void doInstall(StaplerRequest req, StaplerResponse rsp) throws IOException, ServletException {
        Jenkins.get().checkPermission(Jenkins.ADMINISTER);
        Set<String> plugins = new LinkedHashSet<>();

        Enumeration<String> en = req.getParameterNames();
        while (en.hasMoreElements()) {
            String n =  en.nextElement();
            if(n.startsWith("plugin.")) {
                n = n.substring(7);
                plugins.add(n);
            }
        }

        boolean dynamicLoad = req.getParameter("dynamicLoad")!=null;
        install(plugins, dynamicLoad);

        rsp.sendRedirect("../updateCenter/");
    }

    /**
     * Installs a list of plugins from a JSON POST.
     * @param req The request object.
     * @return A JSON response that includes a "correlationId" in the "data" element.
     * That "correlationId" can then be used in calls to
     * {@link UpdateCenter#doInstallStatus(org.kohsuke.stapler.StaplerRequest)}.
     * @throws IOException Error reading JSON payload fro request.
     */
    @RequirePOST
    @Restricted(DoNotUse.class) // WebOnly
    public HttpResponse doInstallPlugins(StaplerRequest req) throws IOException {
        Jenkins.get().checkPermission(Jenkins.ADMINISTER);
        String payload = IOUtils.toString(req.getInputStream(), req.getCharacterEncoding());
        JSONObject request = JSONObject.fromObject(payload);
        JSONArray pluginListJSON = request.getJSONArray("plugins");
        List<String> plugins = new ArrayList<>();

        for (int i = 0; i < pluginListJSON.size(); i++) {
            plugins.add(pluginListJSON.getString(i));
        }

        UUID correlationId = UUID.randomUUID();
        try {
            boolean dynamicLoad = request.getBoolean("dynamicLoad");
            install(plugins, dynamicLoad, correlationId);

            JSONObject responseData = new JSONObject();
            responseData.put("correlationId", correlationId.toString());

            return hudson.util.HttpResponses.okJSON(responseData);
        } catch (Exception e) {
            return hudson.util.HttpResponses.errorJSON(e.getMessage());
        }
    }

    /**
     * Performs the installation of the plugins.
     * @param plugins The collection of plugins to install.
     * @param dynamicLoad If true, the plugin will be dynamically loaded into this Jenkins. If false,
     *                    the plugin will only take effect after the reboot.
     *                    See {@link UpdateCenter#isRestartRequiredForCompletion()}
     * @return The install job list.
     * @since 2.0
     */
    @Restricted(NoExternalUse.class)
    public List<Future<UpdateCenter.UpdateCenterJob>> install(@NonNull Collection<String> plugins, boolean dynamicLoad) {
        return install(plugins, dynamicLoad, null);
    }

    private List<Future<UpdateCenter.UpdateCenterJob>> install(@NonNull Collection<String> plugins, boolean dynamicLoad, @CheckForNull UUID correlationId) {
        List<Future<UpdateCenter.UpdateCenterJob>> installJobs = new ArrayList<>();

        LOGGER.log(INFO, "Starting installation of a batch of {0} plugins plus their dependencies", plugins.size());
        long start = System.nanoTime();
        List<PluginWrapper> batch = new ArrayList<>();

        for (String n : plugins) {
            // JENKINS-22080 plugin names can contain '.' as could (according to rumour) update sites
            int index = n.indexOf('.');
            UpdateSite.Plugin p = null;

            if (index == -1) {
                p = getPlugin(n, UpdateCenter.ID_DEFAULT);
            } else {
                while (index != -1) {
                    if (index + 1 >= n.length()) {
                        break;
                    }
                    String pluginName = n.substring(0, index);
                    String siteName = n.substring(index + 1);
                    UpdateSite.Plugin plugin = getPlugin(pluginName, siteName);
                    // There could be cases like:
                    // 'plugin.ambiguous.updatesite' where both
                    // 'plugin' @ 'ambiguous.updatesite' and 'plugin.ambiguous' @ 'updatesite' resolve to valid plugins
                    if (plugin != null) {
                        if (p != null) {
                            throw new Failure("Ambiguous plugin: " + n);
                        }
                        p = plugin;
                    }
                    index = n.indexOf('.', index + 1);
                }
            }
            
            if (p == null) {
                throw new Failure("No such plugin: " + n);
            }
            Future<UpdateCenter.UpdateCenterJob> jobFuture = p.deploy(dynamicLoad, correlationId, batch);
            installJobs.add(jobFuture);
        }

        final Jenkins jenkins = Jenkins.get();
        final UpdateCenter updateCenter = jenkins.getUpdateCenter();

        if (dynamicLoad) {
            installJobs.add(updateCenter.addJob(updateCenter.new CompleteBatchJob(batch, start, correlationId)));
        }

        final Authentication currentAuth = Jenkins.getAuthentication();

        if (!jenkins.getInstallState().isSetupComplete()) {
            jenkins.setInstallState(InstallState.INITIAL_PLUGINS_INSTALLING);
            updateCenter.persistInstallStatus();
            new Thread() {
                @Override
                public void run() {
                    boolean failures = false;
                    INSTALLING: while (true) {
                        try {
                            updateCenter.persistInstallStatus();
                            Thread.sleep(500);
                            failures = false;
                            for (Future<UpdateCenter.UpdateCenterJob> jobFuture : installJobs) {
                                if(!jobFuture.isDone() && !jobFuture.isCancelled()) {
                                    continue INSTALLING;
                                }
                                UpdateCenter.UpdateCenterJob job = jobFuture.get();
                                if(job instanceof InstallationJob && ((InstallationJob)job).status instanceof DownloadJob.Failure) {
                                    failures = true;
                                }
                            }
                        } catch (Exception e) {
                            LOGGER.log(WARNING, "Unexpected error while waiting for initial plugin set to install.", e);
                        }
                        break;
                    }
                    updateCenter.persistInstallStatus();
                    if(!failures) {
                        try (ACLContext acl = ACL.as(currentAuth)) {
                            InstallUtil.proceedToNextStateFrom(InstallState.INITIAL_PLUGINS_INSTALLING);
                        }
                    }
                }
            }.start();
        }

        return installJobs;
    }

    private UpdateSite.Plugin getPlugin(String pluginName, String siteName) {
        UpdateSite updateSite = Jenkins.get().getUpdateCenter().getById(siteName);
        if (updateSite == null) {
            throw new Failure("No such update center: " + siteName);
        }
        return updateSite.getPlugin(pluginName);
    }

    /**
     * Bare-minimum configuration mechanism to change the update center.
     */
    @RequirePOST
    public HttpResponse doSiteConfigure(@QueryParameter String site) throws IOException {
        Jenkins hudson = Jenkins.get();
        hudson.checkPermission(Jenkins.ADMINISTER);
        UpdateCenter uc = hudson.getUpdateCenter();
        PersistedList<UpdateSite> sites = uc.getSites();
        for (UpdateSite s : sites) {
            if (s.getId().equals(UpdateCenter.ID_DEFAULT))
                sites.remove(s);
        }
        sites.add(new UpdateSite(UpdateCenter.ID_DEFAULT, site));

        return new HttpRedirect("advanced");
    }

    @POST
    public HttpResponse doProxyConfigure(StaplerRequest req) throws IOException, ServletException {
        Jenkins jenkins = Jenkins.get();
        jenkins.checkPermission(Jenkins.ADMINISTER);

        ProxyConfiguration pc = req.bindJSON(ProxyConfiguration.class, req.getSubmittedForm());
        if (pc.name==null) {
            jenkins.proxy = null;
            ProxyConfiguration.getXmlFile().delete();
        } else {
            jenkins.proxy = pc;
            jenkins.proxy.save();
        }
        return new HttpRedirect("advanced");
    }

    /**
     * Uploads a plugin.
     */
    @RequirePOST
    public HttpResponse doUploadPlugin(StaplerRequest req) throws IOException, ServletException {
        try {
            Jenkins.get().checkPermission(Jenkins.ADMINISTER);

            ServletFileUpload upload = new ServletFileUpload(new DiskFileItemFactory());

            // Parse the request
            FileItem fileItem = upload.parseRequest(req).get(0);
            String fileName = Util.getFileName(fileItem.getName());
            if("".equals(fileName)){
                return new HttpRedirect("advanced");
            }
            // we allow the upload of the new jpi's and the legacy hpi's
            if(!fileName.endsWith(".jpi") && !fileName.endsWith(".hpi")){
                throw new Failure(hudson.model.Messages.Hudson_NotAPlugin(fileName));
            }

            // first copy into a temporary file name
            File t = File.createTempFile("uploaded", ".jpi");
            t.deleteOnExit();
            try {
                fileItem.write(t);
            } catch (Exception e) {
                // Exception thrown is too generic so at least limit the scope where it can occur
                throw new ServletException(e);
            }
            fileItem.delete();

            final String baseName = identifyPluginShortName(t);

            pluginUploaded = true;

            JSONArray dependencies = new JSONArray();
            try {
                Manifest m;
                try (JarFile jarFile = new JarFile(t)) {
                    m = jarFile.getManifest();
                }
                String deps = m.getMainAttributes().getValue("Plugin-Dependencies");

                if (StringUtils.isNotBlank(deps)) {
                    // now we get to parse it!
                    String[] plugins = deps.split(",");
                    for (String p : plugins) {
                        // should have name:version[;resolution:=optional]
                        String[] attrs = p.split("[:;]");
                        dependencies.add(new JSONObject()
                                .element("name", attrs[0])
                                .element("version", attrs[1])
                                .element("optional", p.contains("resolution:=optional")));
                    }
                }
            } catch(IOException e) {
                LOGGER.log(WARNING, "Unable to setup dependency list for plugin upload", e);
            }

            // Now create a dummy plugin that we can dynamically load (the InstallationJob will force a restart if one is needed):
            JSONObject cfg = new JSONObject().
                    element("name", baseName).
                    element("version", "0"). // unused but mandatory
                    element("url", t.toURI().toString()).
                    element("dependencies", dependencies);
            new UpdateSite(UpdateCenter.ID_UPLOAD, null).new Plugin(UpdateCenter.ID_UPLOAD, cfg).deploy(true);
            return new HttpRedirect("../updateCenter");
        } catch (FileUploadException e) {
            throw new ServletException(e);
        }
    }

    @Restricted(NoExternalUse.class)
    @RequirePOST public HttpResponse doCheckUpdatesServer() throws IOException {
        Jenkins.get().checkPermission(Jenkins.SYSTEM_READ);

        // We'll check the update servers with a try-retry mechanism. The retrier is built with a builder
        Retrier<FormValidation> updateServerRetrier = new Retrier.Builder<>(
                // the action to perform
                this::checkUpdatesServer,

                // the way we know whether this attempt was right or wrong
                (currentAttempt, result) -> result.kind == FormValidation.Kind.OK,

                // the action name we are trying to perform
                "check updates server")

                // the number of attempts to try
                .withAttempts(CHECK_UPDATE_ATTEMPTS)

                // the delay between attempts
                .withDelay(CHECK_UPDATE_SLEEP_TIME_MILLIS)

                // whatever exception raised is considered as a fail attempt (all exceptions), not a failure
                .withDuringActionExceptions(new Class[] {Exception.class})

                // what we do with a failed attempt due to an allowed exception, return an FormValidation.error with the message
                .withDuringActionExceptionListener( (attempt, e) -> FormValidation.errorWithMarkup(e.getClass().getSimpleName() + ": " + e.getLocalizedMessage()))

                // lets get our retrier object
                .build();

        try {
            // Begin the process
            FormValidation result = updateServerRetrier.start();

            // Check how it went
            if (!FormValidation.Kind.OK.equals(result.kind)) {
                LOGGER.log(Level.SEVERE, Messages.PluginManager_UpdateSiteError(CHECK_UPDATE_ATTEMPTS, result.getMessage()));
                if (CHECK_UPDATE_ATTEMPTS > 1 && !Logger.getLogger(Retrier.class.getName()).isLoggable(Level.WARNING)) {
                    LOGGER.log(Level.SEVERE, Messages.PluginManager_UpdateSiteChangeLogLevel(Retrier.class.getName()));
                }

                lastErrorCheckUpdateCenters = Messages.PluginManager_CheckUpdateServerError(result.getMessage());
            } else {
                lastErrorCheckUpdateCenters = null;
            }

        } catch (Exception e) {
            // It's never going to be reached because we declared all Exceptions in the withDuringActionExceptions, so
            // whatever exception is considered a expected failed attempt and the retries continue
            LOGGER.log(Level.WARNING, Messages.PluginManager_UnexpectedException(), e);

            // In order to leave this method as it was, rethrow as IOException
            throw new IOException(e);
        }

        // Stay in the same page in any case
        return HttpResponses.forwardToPreviousPage();
    }

    private FormValidation checkUpdatesServer() throws Exception {
        for (UpdateSite site : Jenkins.get().getUpdateCenter().getSites()) {
            FormValidation v = site.updateDirectlyNow();
            if (v.kind != FormValidation.Kind.OK) {
                // Stop with an error
                return v;
            }
        }
        for (DownloadService.Downloadable d : DownloadService.Downloadable.all()) {
            FormValidation v = d.updateNow();
            if (v.kind != FormValidation.Kind.OK) {
                // Stop with an error
                return v;
            }
        }
        return FormValidation.ok();
    }

    /**
     * Returns the last error raised during the update sites checking.
     * @return the last error message
     */
    public String getLastErrorCheckUpdateCenters() {
        return lastErrorCheckUpdateCenters;
    }

    protected String identifyPluginShortName(File t) {
        try {
            try (JarFile j = new JarFile(t)) {
                String name = j.getManifest().getMainAttributes().getValue("Short-Name");
                if (name != null) return name;
            }
        } catch (IOException e) {
            LOGGER.log(WARNING, "Failed to identify the short name from "+t,e);
        }
        return FilenameUtils.getBaseName(t.getName());    // fall back to the base name of what's uploaded
    }

    public Descriptor<ProxyConfiguration> getProxyDescriptor() {
        return Jenkins.get().getDescriptor(ProxyConfiguration.class);
    }

    /**
     * Prepares plugins for some expected XML configuration.
     * If the configuration (typically a job’s {@code config.xml})
     * needs some plugins to be installed (or updated), those jobs
     * will be triggered.
     * Plugins are dynamically loaded whenever possible.
     * Requires {@link Jenkins#ADMINISTER}.
     * @param configXml configuration that might be uploaded
     * @return an empty list if all is well, else a list of submitted jobs which must be completed before this configuration can be fully read
     * @throws IOException if loading or parsing the configuration failed
     * @see ItemGroupMixIn#createProjectFromXML
     * @see AbstractItem#updateByXml(javax.xml.transform.Source)
     * @see XStream2
     * @see hudson.model.UpdateSite.Plugin#deploy(boolean)
     * @see PluginWrapper#supportsDynamicLoad
     * @see hudson.model.UpdateCenter.DownloadJob.SuccessButRequiresRestart
     * @since 1.483
     */
    public List<Future<UpdateCenter.UpdateCenterJob>> prevalidateConfig(InputStream configXml) throws IOException {
        Jenkins.get().checkPermission(Jenkins.ADMINISTER);
        List<Future<UpdateCenter.UpdateCenterJob>> jobs = new ArrayList<>();
        UpdateCenter uc = Jenkins.get().getUpdateCenter();
        // TODO call uc.updateAllSites() when available? perhaps not, since we should not block on network here
        for (Map.Entry<String,VersionNumber> requestedPlugin : parseRequestedPlugins(configXml).entrySet()) {
            PluginWrapper pw = getPlugin(requestedPlugin.getKey());
            if (pw == null) { // install new
                UpdateSite.Plugin toInstall = uc.getPlugin(requestedPlugin.getKey(), requestedPlugin.getValue());
                if (toInstall == null) {
                    LOGGER.log(WARNING, "No such plugin {0} to install", requestedPlugin.getKey());
                    continue;
                }
                logPluginWarnings(requestedPlugin, toInstall);
                jobs.add(toInstall.deploy(true));
            } else if (pw.isOlderThan(requestedPlugin.getValue())) { // upgrade
                UpdateSite.Plugin toInstall = uc.getPlugin(requestedPlugin.getKey(), requestedPlugin.getValue());
                if (toInstall == null) {
                    LOGGER.log(WARNING, "No such plugin {0} to upgrade", requestedPlugin.getKey());
                    continue;
                }
                if (!pw.isOlderThan(new VersionNumber(toInstall.version))) {
                    LOGGER.log(WARNING, "{0}@{1} is no newer than what we already have", new Object[] {toInstall.name, toInstall.version});
                    continue;
                }
                logPluginWarnings(requestedPlugin, toInstall);
                if (!toInstall.isCompatibleWithInstalledVersion()) {
                    LOGGER.log(WARNING, "{0}@{1} is incompatible with the installed @{2}", new Object[] {toInstall.name, toInstall.version, pw.getVersion()});
                }
                jobs.add(toInstall.deploy(true)); // dynamicLoad=true => sure to throw RestartRequiredException, but at least message is nicer
            } // else already good
        }
        return jobs;
    }

    private void logPluginWarnings(Map.Entry<String, VersionNumber> requestedPlugin, UpdateSite.Plugin toInstall) {
        if (new VersionNumber(toInstall.version).compareTo(requestedPlugin.getValue()) < 0) {
            LOGGER.log(WARNING, "{0} can only be satisfied in @{1}", new Object[] {requestedPlugin, toInstall.version});
        }
        if (toInstall.isForNewerHudson()) {
            LOGGER.log(WARNING, "{0}@{1} was built for a newer Jenkins", new Object[] {toInstall.name, toInstall.version});
        }
        if (toInstall.isForNewerJava()) {
            LOGGER.log(WARNING, "{0}@{1} was built for a newer Java", new Object[] {toInstall.name, toInstall.version});
        }
    }

    /**
     * Like {@link #doInstallNecessaryPlugins(StaplerRequest)} but only checks if everything is installed
     * or if some plugins need updates or installation.
     *
     * This method runs without side-effect. I'm still requiring the ADMINISTER permission since
     * XML file can contain various external references and we don't configure parsers properly against
     * that.
     *
     * @since 1.483
     */
    @RequirePOST
    public JSONArray doPrevalidateConfig(StaplerRequest req) throws IOException {
        Jenkins.get().checkPermission(Jenkins.ADMINISTER);

        JSONArray response = new JSONArray();

        for (Map.Entry<String,VersionNumber> p : parseRequestedPlugins(req.getInputStream()).entrySet()) {
            PluginWrapper pw = getPlugin(p.getKey());
            JSONObject j = new JSONObject()
                    .accumulate("name", p.getKey())
                    .accumulate("version", p.getValue().toString());
            if (pw == null) { // install new
                response.add(j.accumulate("mode", "missing"));
            } else if (pw.isOlderThan(p.getValue())) { // upgrade
                response.add(j.accumulate("mode", "old"));
            } // else already good
        }

        return response;
    }

    /**
     * Runs {@link #prevalidateConfig} on posted XML and redirects to the {@link UpdateCenter}.
     * @since 1.483
     */
    @RequirePOST
    public HttpResponse doInstallNecessaryPlugins(StaplerRequest req) throws IOException {
        prevalidateConfig(req.getInputStream());
        return HttpResponses.redirectViaContextPath("updateCenter");
    }

    /**
     * Parses configuration XML files and picks up references to XML files.
     */
    public Map<String,VersionNumber> parseRequestedPlugins(InputStream configXml) throws IOException {
        final Map<String,VersionNumber> requestedPlugins = new TreeMap<>();
        try {
            SAXParserFactory.newInstance().newSAXParser().parse(configXml, new DefaultHandler() {
                @Override public void startElement(String uri, String localName, String qName, Attributes attributes) throws SAXException {
                    String plugin = attributes.getValue("plugin");
                    if (plugin == null) {
                        return;
                    }
                    if (!plugin.matches("[^@]+@[^@]+")) {
                        throw new SAXException("Malformed plugin attribute: " + plugin);
                    }
                    int at = plugin.indexOf('@');
                    String shortName = plugin.substring(0, at);
                    VersionNumber existing = requestedPlugins.get(shortName);
                    VersionNumber requested = new VersionNumber(plugin.substring(at + 1));
                    if (existing == null || existing.compareTo(requested) < 0) {
                        requestedPlugins.put(shortName, requested);
                    }
                }

                @Override public InputSource resolveEntity(String publicId, String systemId) throws IOException,
                        SAXException {
                    return RestrictiveEntityResolver.INSTANCE.resolveEntity(publicId, systemId);
                }

            });
        } catch (SAXException x) {
            throw new IOException("Failed to parse XML",x);
        } catch (ParserConfigurationException e) {
            throw new AssertionError(e); // impossible since we don't tweak XMLParser
        }
        return requestedPlugins;
    }

    @Restricted(DoNotUse.class) // table.jelly
    public MetadataCache createCache() {
        return new MetadataCache();
    }

    /**
     * Disable a list of plugins using a strategy for their dependents plugins.
     * @param strategy the strategy regarding how the dependent plugins are processed
     * @param plugins the list of plugins
     * @return the list of results for every plugin and their dependent plugins.
     * @throws IOException see {@link PluginWrapper#disable()}
     */
    public @NonNull List<PluginWrapper.PluginDisableResult> disablePlugins(@NonNull PluginWrapper.PluginDisableStrategy strategy, @NonNull List<String> plugins) throws IOException {
        // Where we store the results of each plugin disablement
        List<PluginWrapper.PluginDisableResult> results = new ArrayList<>(plugins.size());

        // Disable all plugins passed
        for (String pluginName : plugins) {
            PluginWrapper plugin = this.getPlugin(pluginName);

            if (plugin == null) {
                results.add(new PluginWrapper.PluginDisableResult(pluginName, PluginWrapper.PluginDisableStatus.NO_SUCH_PLUGIN, Messages.PluginWrapper_NoSuchPlugin(pluginName)));
            } else {
                results.add(plugin.disable(strategy));
            }
        }

        return results;
    }

    @Restricted(NoExternalUse.class) // table.jelly
    public static final class MetadataCache {
        private final Map<String, Object> data = new HashMap<>();
        public <T> T of(String key, Class<T> type, Supplier<T> func) {
            return type.cast(data.computeIfAbsent(key, _ignored -> func.get()));
        }
    }

    /**
     * {@link ClassLoader} that can see all plugins.
     */
    public final class UberClassLoader extends ClassLoader {
        /**
         * Make generated types visible.
         * Keyed by the generated class name.
         */
        private ConcurrentMap<String, WeakReference<Class>> generatedClasses = new ConcurrentHashMap<>();
        /** Cache of loaded, or known to be unloadable, classes. */
        private final Map<String,Class<?>> loaded = new HashMap<>();

        public UberClassLoader() {
            super(PluginManager.class.getClassLoader());
        }

        public void addNamedClass(String className, Class c) {
            generatedClasses.put(className, new WeakReference<>(c));
        }

        @Override
        protected Class<?> findClass(String name) throws ClassNotFoundException {
            WeakReference<Class> wc = generatedClasses.get(name);
            if (wc!=null) {
                Class c = wc.get();
                if (c!=null)    return c;
                else            generatedClasses.remove(name,wc);
            }

            if (name.startsWith("SimpleTemplateScript")) { // cf. groovy.text.SimpleTemplateEngine
                throw new ClassNotFoundException("ignoring " + name);
            }
            synchronized (loaded) {
                if (loaded.containsKey(name)) {
                    Class<?> c = loaded.get(name);
                    if (c != null) {
                        return c;
                    } else {
                        throw new ClassNotFoundException("cached miss for " + name);
                    }
                }
            }
            if (FAST_LOOKUP) {
                for (PluginWrapper p : activePlugins) {
                    try {
                        Class<?> c = ClassLoaderReflectionToolkit._findLoadedClass(p.classLoader, name);
                        if (c != null) {
                            synchronized (loaded) {
                                loaded.put(name, c);
                            }
                            return c;
                        }
                        // calling findClass twice appears to cause LinkageError: duplicate class def
                        c = ClassLoaderReflectionToolkit._findClass(p.classLoader, name);
                        synchronized (loaded) {
                            loaded.put(name, c);
                        }
                        return c;
                    } catch (ClassNotFoundException e) {
                        //not found. try next
                    }
                }
            } else {
                for (PluginWrapper p : activePlugins) {
                    try {
                        return p.classLoader.loadClass(name);
                    } catch (ClassNotFoundException e) {
                        //not found. try next
                    }
                }
            }
            synchronized (loaded) {
                loaded.put(name, null);
            }
            // not found in any of the classloader. delegate.
            ClassNotFoundException cnfe = new ClassNotFoundException(name);
            MissingClassTelemetry.reportException(name, cnfe);
            throw cnfe;
        }

        @Override
        protected URL findResource(String name) {
            if (FAST_LOOKUP) {
                    for (PluginWrapper p : activePlugins) {
                        URL url = ClassLoaderReflectionToolkit._findResource(p.classLoader, name);
                        if(url!=null)
                            return url;
                    }
            } else {
                for (PluginWrapper p : activePlugins) {
                    URL url = p.classLoader.getResource(name);
                    if(url!=null)
                        return url;
                }
            }
            return null;
        }

        @Override
        protected Enumeration<URL> findResources(String name) throws IOException {
            List<URL> resources = new ArrayList<>();
            if (FAST_LOOKUP) {
                    for (PluginWrapper p : activePlugins) {
                        resources.addAll(Collections.list(ClassLoaderReflectionToolkit._findResources(p.classLoader, name)));
                    }
            } else {
                for (PluginWrapper p : activePlugins) {
                    resources.addAll(Collections.list(p.classLoader.getResources(name)));
                }
            }
            return Collections.enumeration(resources);
        }

        @Override
        public String toString() {
            // only for debugging purpose
            return "classLoader " +  getClass().getName();
        }
    }
    public static boolean FAST_LOOKUP = !SystemProperties.getBoolean(PluginManager.class.getName()+".noFastLookup");

    /** @deprecated in Jenkins 2.222 use {@link Jenkins#ADMINISTER} instead */
    @Deprecated
    public static final Permission UPLOAD_PLUGINS = new Permission(Jenkins.PERMISSIONS, "UploadPlugins", Messages._PluginManager_UploadPluginsPermission_Description(),Jenkins.ADMINISTER,PermissionScope.JENKINS);

    /** @deprecated in Jenkins 2.222 use {@link Jenkins#ADMINISTER} instead */
    @Deprecated
    public static final Permission CONFIGURE_UPDATECENTER = new Permission(Jenkins.PERMISSIONS, "ConfigureUpdateCenter", Messages._PluginManager_ConfigureUpdateCenterPermission_Description(),Jenkins.ADMINISTER,PermissionScope.JENKINS);

    /**
     * Remembers why a plugin failed to deploy.
     */
    public static final class FailedPlugin {
        public final String name;
        public final Exception cause;

        public FailedPlugin(String name, Exception cause) {
            this.name = name;
            this.cause = cause;
        }

        public String getExceptionString() {
            return Functions.printThrowable(cause);
        }
    }

    /**
     * Stores {@link Plugin} instances.
     */
    /*package*/ static final class PluginInstanceStore {
        final Map<PluginWrapper,Plugin> store = new ConcurrentHashMap<>();
    }

    /**
     * {@link AdministrativeMonitor} that checks if there are any plugins with cycle dependencies.
     */
    @Extension @Symbol("pluginCycleDependencies")
    public static final class PluginCycleDependenciesMonitor extends AdministrativeMonitor {

        @Override
        public String getDisplayName() {
            return Messages.PluginManager_PluginCycleDependenciesMonitor_DisplayName();
        }

        private transient volatile boolean isActive = false;

        private transient volatile List<PluginWrapper> pluginsWithCycle;

        public boolean isActivated() {
            if(pluginsWithCycle == null){
                pluginsWithCycle = new ArrayList<>();
                for (PluginWrapper p : Jenkins.get().getPluginManager().getPlugins()) {
                    if(p.hasCycleDependency()){
                        pluginsWithCycle.add(p);
                        isActive = true;
                    }
                }
            }
            return isActive;
        }

        public List<PluginWrapper> getPluginsWithCycle() {
            return pluginsWithCycle;
        }
    }

    /**
     * {@link AdministrativeMonitor} that informs the administrator about a required plugin update.
     * @since 1.491
     */
    @Extension @Symbol("pluginUpdate")
    public static final class PluginUpdateMonitor extends AdministrativeMonitor {

        private Map<String, PluginUpdateInfo> pluginsToBeUpdated = new HashMap<>();

        /**
         * Convenience method to ease access to this monitor, this allows other plugins to register required updates.
         * @return this monitor.
         */
        public static PluginUpdateMonitor getInstance() {
            return ExtensionList.lookupSingleton(PluginUpdateMonitor.class);
        }

        /**
         * Report to the administrator if the plugin with the given name is older then the required version.
         *
         * @param pluginName shortName of the plugin (artifactId)
         * @param requiredVersion the lowest version which is OK (e.g. 2.2.2)
         * @param message the message to show (plain text)
         */
        public void ifPluginOlderThenReport(String pluginName, String requiredVersion, String message){
            Plugin plugin = Jenkins.get().getPlugin(pluginName);
            if(plugin != null){
                if(plugin.getWrapper().getVersionNumber().isOlderThan(new VersionNumber(requiredVersion))) {
                    pluginsToBeUpdated.put(pluginName, new PluginUpdateInfo(pluginName, message));
                }
            }
        }

        public boolean isActivated() {
            return !pluginsToBeUpdated.isEmpty();
        }

        @Override
        public String getDisplayName() {
            return Messages.PluginManager_PluginUpdateMonitor_DisplayName();
        }

        /**
         * adds a message about a plugin to the manage screen
         * @param pluginName the plugins name
         * @param message the message to be displayed
         */
        public void addPluginToUpdate(String pluginName, String message) {
            this.pluginsToBeUpdated.put(pluginName, new PluginUpdateInfo(pluginName, message));
        }

        public Collection<PluginUpdateInfo> getPluginsToBeUpdated() {
            return pluginsToBeUpdated.values();
        }

        public static class PluginUpdateInfo {
            public final String pluginName;
            public final String message;
            private PluginUpdateInfo(String pluginName, String message) {
                this.pluginName = pluginName;
                this.message = message;
            }
        }

    }

<<<<<<< HEAD
    /**
     * {@link AdministrativeMonitor} that checks if there are any plugins that is deprecated.
     */
    @Restricted(NoExternalUse.class)
    @Symbol("pluginDeprecation")
    @Extension
    public static final class PluginDeprecationMonitor extends AdministrativeMonitor {

        @Override
        public String getDisplayName() {
            return Messages.PluginManager_PluginDeprecationMonitor_DisplayName();
        }

        private transient volatile boolean isActive = false;

        private transient volatile List<PluginWrapper> deprecatedPlugins;

        public boolean isActivated() {
            if (deprecatedPlugins == null) {
                deprecatedPlugins = Jenkins.get().getPluginManager().getPlugins().stream()
                    .filter(PluginWrapper::isDeprecated)
                    .collect(Collectors.toList());
                isActive = !deprecatedPlugins.isEmpty();
            }
            return isActive;
        }

        public List<PluginWrapper> getDeprecatedPlugins() {
            return deprecatedPlugins;
        }
=======
    @Restricted(DoNotUse.class)
    public String unscientific(double d) {
        return String.format(Locale.US, "%15.4f", d);
>>>>>>> 6fb8b93a
    }

    @Override
    @Restricted(NoExternalUse.class)
    public Object getTarget() {
        if (!SKIP_PERMISSION_CHECK) {
            Jenkins.get().checkPermission(Jenkins.SYSTEM_READ);
        }
        return this;
    }

    @Restricted(DoNotUse.class) // Used from table.jelly
    public boolean isMetaLabel(String label) {
        return "adopt-this-plugin".equals(label);
    }

    @Restricted(DoNotUse.class) // Used from table.jelly
    public boolean hasAdoptThisPluginLabel(UpdateSite.Plugin plugin) {
        final String[] categories = plugin.categories;
        if (categories == null) {
            return false;
        }
        return Arrays.asList(categories).contains("adopt-this-plugin");
    }

    @Restricted(DoNotUse.class) // Used from table.jelly
    public boolean hasAdoptThisPluginLabel(PluginWrapper plugin) {
        final UpdateSite.Plugin pluginMeta = Jenkins.get().getUpdateCenter().getPlugin(plugin.getShortName());
        if (pluginMeta == null) {
            return false;
        }
        final String[] categories = pluginMeta.categories;
        if (categories == null) {
            return false;
        }
        return Arrays.asList(categories).contains("adopt-this-plugin");
    }

    /**
     * Escape hatch for StaplerProxy-based access control
     */
    @Restricted(NoExternalUse.class)
    public static /* Script Console modifiable */ boolean SKIP_PERMISSION_CHECK = Boolean.getBoolean(PluginManager.class.getName() + ".skipPermissionCheck");
}<|MERGE_RESOLUTION|>--- conflicted
+++ resolved
@@ -2238,7 +2238,6 @@
 
     }
 
-<<<<<<< HEAD
     /**
      * {@link AdministrativeMonitor} that checks if there are any plugins that is deprecated.
      */
@@ -2269,11 +2268,11 @@
         public List<PluginWrapper> getDeprecatedPlugins() {
             return deprecatedPlugins;
         }
-=======
+    }
+
     @Restricted(DoNotUse.class)
     public String unscientific(double d) {
         return String.format(Locale.US, "%15.4f", d);
->>>>>>> 6fb8b93a
     }
 
     @Override
