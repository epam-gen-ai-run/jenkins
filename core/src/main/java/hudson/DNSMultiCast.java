package hudson;

import jenkins.util.SystemProperties;
import jenkins.model.Jenkins;
import jenkins.model.Jenkins.MasterComputer;

import javax.jmdns.ServiceEvent;
import javax.jmdns.ServiceInfo;
import javax.jmdns.ServiceListener;
import javax.jmdns.impl.JmDNSImpl;
import java.io.Closeable;
import java.io.IOException;
import java.lang.reflect.Field;
import java.lang.reflect.InvocationTargetException;
import java.lang.reflect.Method;
import java.net.InetAddress;
import java.net.URL;
import java.util.HashMap;
import java.util.Map;
import java.util.concurrent.Callable;
import java.util.concurrent.ExecutorService;
import java.util.logging.Level;
import java.util.logging.Logger;

/**
 * Registers a DNS multi-cast service-discovery support.
 *
 * @author Kohsuke Kawaguchi
 */
public class DNSMultiCast implements Closeable {
    private JenkinsJmDNS jmdns;

    public DNSMultiCast(final Jenkins jenkins) {
        if (disabled)   return; // escape hatch
        
        // the registerService call can be slow. run these asynchronously
        MasterComputer.threadPoolForRemoting.submit(new Callable<Object>() {
            public Object call() {
                try {
                    jmdns = new JenkinsJmDNS(null, null);

                    Map<String,String> props = new HashMap<>();
                    String rootURL = jenkins.getRootUrl();
                    if (rootURL==null)  return null;

                    props.put("url", rootURL);
                    try {
                        props.put("version",String.valueOf(Jenkins.getVersion()));
                    } catch (IllegalArgumentException e) {
                        // failed to parse the version number
                    }

                    TcpSlaveAgentListener tal = jenkins.getTcpSlaveAgentListener();
                    if (tal!=null)
                        props.put("slave-port",String.valueOf(tal.getPort()));

                    props.put("server-id", jenkins.getLegacyInstanceId());

                    URL jenkins_url = new URL(rootURL);
                    int jenkins_port = jenkins_url.getPort();
                    if (jenkins_port == -1) {
                        jenkins_port = 80;
                    }
                    if (jenkins_url.getPath().length() > 0) {
                        props.put("path", jenkins_url.getPath());
                    }

                    jmdns.registerService(ServiceInfo.create("_hudson._tcp.local.","jenkins",
                            jenkins_port,0,0,props));	// for backward compatibility
                    jmdns.registerService(ServiceInfo.create("_jenkins._tcp.local.","jenkins",
                            jenkins_port,0,0,props));

                    // Make Jenkins appear in Safari's Bonjour bookmarks
                    jmdns.registerService(ServiceInfo.create("_http._tcp.local.","Jenkins",
                            jenkins_port,0,0,props));
                } catch (IOException e) {
                    LOGGER.log(Level.INFO, "Cannot advertise service to DNS multi-cast, skipping: {0}", e);
                    LOGGER.log(Level.FINE, null, e);
                }
                return null;
            }
        });
    }

    public void close() {
        if (jmdns!=null) {
            try {
                jmdns.abort();
                jmdns = null;
            } catch (final IOException e) {
                LOGGER.log(Level.WARNING,"Failed to close down JmDNS instance!",e);
            }
        }
    }

    private static final Logger LOGGER = Logger.getLogger(DNSMultiCast.class.getName());

<<<<<<< HEAD
    public static boolean disabled = SystemProperties.getBoolean(DNSMultiCast.class.getName()+".disabled");

    /**
     * Class that extends {@link JmDNSImpl} to add an abort method. Since {@link javax.jmdns.JmDNS#close()} might
     * make the instance hang during the shutdown, the abort method terminate uncleanly, but rapidly and
     * without blocking.
     *
     * Initially it was part of the jenkinsci/jmdns forked library, but now this class is responsible for aborting,
     * allowing to have a direct and clean dependency to the original library.
     *
     * The abort() method is pretty similar to close() method. To access private methods and fields uses
     * reflection.
     *
     * @since 2.178
     *
     * See JENKINS-25369 for further details
     */
    private static class JenkinsJmDNS extends JmDNSImpl {
        private static Logger logger = Logger.getLogger(JmDNSImpl.class.getName());
        private final Class parent;

        /**
         * Create an instance of JmDNS and bind it to a specific network interface given its IP-address.
         *
         * @param address IP address to bind to.
         * @param name    name of the newly created JmDNS
         * @throws IOException
         */
        public JenkinsJmDNS(InetAddress address, String name) throws IOException {
            super(address, name);
            this.parent = this.getClass().getSuperclass();
        }

        /**
         * Works like {@link #close()} but terminate uncleanly, but rapidly and without blocking.
         */
        public void abort() throws IOException {
            if (this.isClosing()) {
                return;
            }

           if (logger.isLoggable(Level.FINER)) {
                logger.finer("Aborting JmDNS: " + this);
            }
            // Stop JmDNS
            // This protects against recursive calls
            if (this.closeState()) {
                // We got the tie break now clean up

                // Stop the timer
                logger.finer("Canceling the timer");
                this.cancelTimer();

                // Cancel all services
                // KK: this is a blocking call that doesn't fit 'abort'
                // this.unregisterAllServices();
                executePrivateParentMethod("disposeServiceCollectors");

// KK: another blocking call
//                if (logger.isLoggable(Level.FINER)) {
//                    logger.finer("Wait for JmDNS cancel: " + this);
//                }
//                this.waitForCanceled(DNSConstants.CLOSE_TIMEOUT);

                // Stop the canceler timer
                logger.finer("Canceling the state timer");
                this.cancelStateTimer();

                // Stop the executor
                shutdown();

                // close socket
                executePrivateParentMethod("closeMulticastSocket");

                // remove the shutdown hook
                if (_shutdown != null) {
                    Runtime.getRuntime().removeShutdownHook(_shutdown);
                }

                if (logger.isLoggable(Level.FINER)) {
                    logger.finer("JmDNS closed.");
                }
            }
            advanceState(null);
        }

        private void shutdown() throws IOException {
            try {
                Field executor = this.parent.getDeclaredField("_executor");
                executor.setAccessible(true);
                ExecutorService _executor = (ExecutorService) executor.get(this);
                _executor.shutdown();
            } catch (NoSuchFieldException | IllegalAccessException e) {
                logger.log(Level.SEVERE, "Error trying to abort JmDNS", e);
                throw new IOException(e);
            }
        }

        private void executePrivateParentMethod(String method) throws IOException {
            try {
                Method m = this.parent.getDeclaredMethod(method);
                m.setAccessible(true);
                m.invoke(this);
            } catch (NoSuchMethodException | IllegalAccessException | InvocationTargetException e) {
                logger.log(Level.SEVERE, "Error trying to abort JmDNS", e);
                throw new IOException(e);
            }
        }

    }
=======
    public static boolean disabled = SystemProperties.getBoolean(DNSMultiCast.class.getName()+".disabled", true);
>>>>>>> bb3d46d0
}<|MERGE_RESOLUTION|>--- conflicted
+++ resolved
@@ -95,9 +95,6 @@
 
     private static final Logger LOGGER = Logger.getLogger(DNSMultiCast.class.getName());
 
-<<<<<<< HEAD
-    public static boolean disabled = SystemProperties.getBoolean(DNSMultiCast.class.getName()+".disabled");
-
     /**
      * Class that extends {@link JmDNSImpl} to add an abort method. Since {@link javax.jmdns.JmDNS#close()} might
      * make the instance hang during the shutdown, the abort method terminate uncleanly, but rapidly and
@@ -206,7 +203,5 @@
         }
 
     }
-=======
     public static boolean disabled = SystemProperties.getBoolean(DNSMultiCast.class.getName()+".disabled", true);
->>>>>>> bb3d46d0
 }