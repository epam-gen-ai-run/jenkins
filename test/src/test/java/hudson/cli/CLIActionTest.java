--- conflicted
+++ resolved
@@ -33,10 +33,7 @@
 import java.util.logging.Level;
 import jenkins.model.Jenkins;
 import jenkins.security.ApiTokenProperty;
-<<<<<<< HEAD
-=======
 import jenkins.util.FullDuplexHttpService;
->>>>>>> e0017ae1
 import jenkins.util.Timer;
 import org.apache.commons.io.FileUtils;
 import org.apache.commons.io.output.TeeOutputStream;
@@ -261,11 +258,7 @@
     @Issue("JENKINS-41745")
     @Test
     public void interleavedStdio() throws Exception {
-<<<<<<< HEAD
-        logging.record(PlainCLIProtocol.class, Level.FINE);
-=======
         logging.record(PlainCLIProtocol.class, Level.FINE).record(FullDuplexHttpService.class, Level.FINE);
->>>>>>> e0017ae1
         File jar = tmp.newFile("jenkins-cli.jar");
         FileUtils.copyURLToFile(j.jenkins.getJnlpJars("jenkins-cli.jar").getURL(), jar);
         ByteArrayOutputStream baos = new ByteArrayOutputStream();
