--- conflicted
+++ resolved
@@ -56,9 +56,11 @@
 <div id="trunk" style="display:none"><!--=TRUNK-BEGIN=-->
 <ul class=image>
   <li class=bug>
-<<<<<<< HEAD
     More efficient deletion of old builds (specified by date).
     (<a href="https://issues.jenkins-ci.org/browse/JENKINS-22607">issue 22607</a>)
+  <li class=bug>
+    Fix a bug which only showed the first detail part for radio buttons.
+    (<a href="https://issues.jenkins-ci.org/browse/JENKINS-22583">issue 22583</a>)
 </ul>
 </div><!--=TRUNK-END=-->
 
@@ -66,10 +68,6 @@
 <div id="rc" style="display:none;"><!--=BEGIN=-->
 <h3><a name=v1.560>What's new in 1.560</a> <!--=DATE=--></h3>
 <ul class=image>
-=======
-    Fix a bug which only showed the first detail part for radio buttons.
-    (<a href="https://issues.jenkins-ci.org/browse/JENKINS-22583">issue 22583</a>)
->>>>>>> b93d7711
   <li class='major rfe'>
     Enforcing build trigger authentication at runtime by checking authentication associated with a build, rather than at configuration time.
     For compatibility, enforcement is skipped by default; you must install the Authorize Project plugin or similar for this to take effect.
