--- conflicted
+++ resolved
@@ -1,241 +1,6 @@
 /*
  * Tab bar specific rules.
  */
-<<<<<<< HEAD
-body.add-item .jenkins-config table tr {display:none;}
-body.add-item .jenkins-config table tr:last-of-type {display:table-row}
-body.add-item .jenkins-config-widgets .form-config.tabBarFrame .tabBar .tab.active {background:@bright; border-bottom-color:@bright}
-body.add-item .category.jenkins-config.hide-cat {display:none;}
-.icn .img{
-  display:block; top:-1px; left:-1px; height:48px; width:48px; position:absolute;
-}
-body#jenkins.add-item .jenkins-config table #bottom-sticker {margin:30px 30px -16px -6px}
-body#jenkins.add-item .jenkins-config table td {
-  border-left:1px solid @solid-border;
-  border-right:1px solid @solid-border;
-}
-body#jenkins.add-item .jenkins-config {
-  padding:0px; 
-  border-radius:0;
-  background:@bright;
-  border:none;
-  border-bottom:1px solid @solid-border;
-  
-  .categories {
-    border-left:1px solid @solid-border;
-    border-right:1px solid @solid-border;
-  }
-  
-  h2 {
-    margin:0;
-    padding:15px 0 5px;
-  }
-  
-  .category-header > p {
-    margin-top:5px;
-  }
-  
-}
-.icn.df{box-shadow:inset #039 0 0 1px, inset #fff 0 0 0 1px, 0 5px 3px -2px rgba(0, 0, 0, 0.25), inset -5px -5px 10px 2px #369, inset -5px -10px 15px 14px #69c}
-.icn.df:before {background:none !important; content:' '}
-.icn > .dfIcn{
-  position: relative;
-  z-index: 2;
-  font-weight: bold;
-  font-size: 175%;
-  color: @brightest;
-  text-shadow: @shadow 0 -1px 1px;
-  vertical-align: top;
-}
-
-
-.jenkins-config > .category-header {padding:0 20px}
-.j-item-options > li.active {background:#fff;}
-.j-item-options li,
-.j-item-options {display:block; margin:0; list-style:none; position:relative; padding:0 10px 10px}
-.j-item-options li{
-  .no-select;
-  cursor:pointer;
-  border:1px solid transparent;
-  border-radius:@radius;
-  padding:10px 10px 10px 68px;
-  min-height:68px;
-  
-  .icn:before {
-    content:' ';
-    display:block;
-    position:absolute;
-    top:0;
-    left:0;
-    right:0;
-    height:24px;
-    border-top-left-radius:24px;
-    border-top-right-radius:24px;
-    background:#C0D8E2;
-  }
-  
-  .icn {
-    position:absolute; left:10px; top:10px; height:48px; 
-    width:48px; background:@brightest; border:1px solid @line-blue;  
-    border-radius:50%; text-align:center; line-height:48px;
-  
-    img {width:100%; position:relative; z-index:2}
-  }
-  
-  label{
-    display:block;
-    font-size:1.1em;
-    font-weight:bold;
-    color:#000;
-    padding-bottom:5px;
-    cursor:pointer;
-    
-    input{
-      position: absolute;
-      top: 24px;
-      left: 25px;
-    }
-  }
-}
-.j-item-options li.focus,
-.j-item-options li:focus,
-.j-item-options li:hover{
-  border-color:@solid-border;
-  background:@medium-translucent;
-}
-.j-item-options li.active{
-  cursor:text;
-  background-color:@brightest;
-  border-color:@line-blue;
-  box-shadow:inset 999rem 0 @brightest;
-  .text-select;
-  
-  label{
-    cursor:text;
-  }
-}
-body.add-item  #side-panel{transition: all 0.5s ease;}
-body.add-item  #main-panel{transition: all 0.2s ease;}
-body.add-item .jenkins-config table tr {display:none;}
-body.add-item .jenkins-config table tr:last-of-type {display:table-row}
-body.add-item .jenkins-config-widgets .form-config.tabBarFrame .tabBar .tab.active {background:@bright; border-bottom-color:@bright}
-body.add-item .category.jenkins-config.hide-cat {display:none;}
-.icn .img{
-  display:block; top:-1px; left:-1px; height:48px; width:48px; position:absolute;
-}
-body#jenkins.add-item .jenkins-config table #bottom-sticker {margin:30px 30px -16px -6px}
-body#jenkins.add-item .jenkins-config table td {
-  border-left:1px solid @solid-border;
-  border-right:1px solid @solid-border;
-}
-body#jenkins.add-item .jenkins-config {
-  padding:0px; 
-  border-radius:0;
-  background:@bright;
-  border:none;
-  border-bottom:1px solid @solid-border;
-  
-  .categories {
-    border-left:1px solid @solid-border;
-    border-right:1px solid @solid-border;
-  }
-  
-  h2 {
-    margin:0;
-    padding:15px 0 5px;
-  }
-  
-  .category-header > p {
-    margin-top:5px;
-  }
-  
-}
-@media (max-width: 750px){
-  body.j-hide-left #side-panel {height:0;}
-}
-.jenkins-config > .category-header {padding:0 20px}
-.j-item-options > li.active {background:#fff;}
-.j-item-options li,
-.j-item-options {display:block; margin:0; list-style:none; position:relative; padding:0 10px 10px}
-.j-item-options li{
-  .no-select;
-  cursor:pointer;
-  border:1px solid transparent;
-  border-radius:@radius;
-  padding:10px 10px 10px 68px;
-  min-height:68px;
-  
-  .icn:before {
-    content:' ';
-    display:block;
-    position:absolute;
-    top:0;
-    left:0;
-    right:0;
-    height:24px;
-    border-top-left-radius:24px;
-    border-top-right-radius:24px;
-    background:#C0D8E2;
-  }
-  
-  .icn {
-    position:absolute; left:10px; top:10px; height:48px; 
-    width:48px; background:@brightest; border:1px solid @line-blue;  
-    border-radius:50%; text-align:center; line-height:48px;
-  
-    img {width:100%; position:relative; z-index:2}
-  }
-  
-  label{
-    display:block;
-    font-size:1.1em;
-    font-weight:bold;
-    color:#000;
-    padding-bottom:5px;
-    cursor:pointer;
-    
-    input{
-      position: absolute;
-      top: 24px;
-      left: 25px;
-    }
-  }
-}
-.j-item-options li.focus,
-.j-item-options li:focus,
-.j-item-options li:hover{
-  border-color:@solid-border;
-  background:@medium-translucent;
-}
-.j-item-options li.active{
-  cursor:text;
-  background-color:@brightest;
-  border-color:@line-blue;
-  box-shadow:inset 999rem 0 @brightest;
-  .text-select;
-  
-  label{
-    cursor:text;
-  }
-}
-
-.add-item .jenkins-config-widgets {
-  border-top-left-radius:5px;
-  border-top-right-radius:5px;
-  position:relative;
-  z-index:5;
-  
-}
-
-.add-item .jenkins-config-widgets {
-  border-top-left-radius:5px;
-  border-top-right-radius:5px;
-  position:relative;
-  z-index:5;
-  
-}
-=======
->>>>>>> c4fb6083
 
 .jenkins-config-widgets {
   position: relative;
@@ -334,15 +99,7 @@
     .showTabs{
       display:block;
       text-align:right;
-<<<<<<< HEAD
-          
-    }
-    table.job-config.tabbed{
-      .section-header-row {background:none; border-color:transparent}
-      .section-header {margin-top:10px; }
-=======
-
->>>>>>> c4fb6083
+
     }
 
     table.config-table {
@@ -578,34 +335,10 @@
   opacity:.5;
 }
 
-<<<<<<< HEAD
-.yui-skin-sam .yui-button-disabled {opacity:.75}
-
-#main-panel > .toggle{
-  transition: all .5s ease;  
-  width:0px;
-  position: absolute;
-    transition: all .5s ease; 
-    display: block;
-    height: 38px;
-    width: 30px;
-    background: url(/jenkins/images/24x24/gear.png) no-repeat 5px center #f9f9f9;    
-    left: -5px;
-    border: 1px solid #ddd;
-    border-radius: 5px;
-    top: 40px;
-    position:absolute;
-    cursor:pointer;  
-}
-#main-panel > .toggle.slide-in {left:10px;transition: all .33s ease; background-color:#f9f9f9  }
-body.j-hide-left #main-panel > .toggle{background-color: #000; opacity:.33}
-#main-panel > .toggle:hover {background-color:#666 !important; opacity:.8 !important;}
-=======
 .yui-skin-sam .yuimenu {
   z-index: 9999 !important
 }
 
 .yui-skin-sam .yui-button-disabled {
   opacity: .75
-}
->>>>>>> c4fb6083
+}